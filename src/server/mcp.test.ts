import { McpServer } from "./mcp.js";
import { Client } from "../client/index.js";
import { InMemoryTransport } from "../inMemory.js";
import { z } from "zod";
import {
  ListToolsResultSchema,
  CallToolResultSchema,
  ListResourcesResultSchema,
  ListResourceTemplatesResultSchema,
  ReadResourceResultSchema,
  ListPromptsResultSchema,
  GetPromptResultSchema,
  CompleteResultSchema,
  LoggingMessageNotificationSchema,
  Notification,
  TextContent,
  ElicitRequestSchema,
} from "../types.js";
import { ResourceTemplate } from "./mcp.js";
import { completable } from "./completable.js";
import { UriTemplate } from "../shared/uriTemplate.js";
import { getDisplayName } from "../shared/metadataUtils.js";

describe("McpServer", () => {
  /***
   * Test: Basic Server Instance
   */
  test("should expose underlying Server instance", () => {
    const mcpServer = new McpServer({
      name: "test server",
      version: "1.0",
    });

    expect(mcpServer.server).toBeDefined();
  });

  /***
   * Test: Notification Sending via Server
   */
  test("should allow sending notifications via Server", async () => {
    const mcpServer = new McpServer(
      {
        name: "test server",
        version: "1.0",
      },
      { capabilities: { logging: {} } },
    );

    const notifications: Notification[] = []
    const client = new Client({
      name: "test client",
      version: "1.0",
    });
    client.fallbackNotificationHandler = async (notification) => {
      notifications.push(notification)
    }

    const [clientTransport, serverTransport] =
      InMemoryTransport.createLinkedPair();

    await Promise.all([
      client.connect(clientTransport),
      mcpServer.server.connect(serverTransport),
    ]);

    // This should work because we're using the underlying server
    await expect(
      mcpServer.server.sendLoggingMessage({
        level: "info",
        data: "Test log message",
      }),
    ).resolves.not.toThrow();

    expect(notifications).toMatchObject([
      {
        "method": "notifications/message",
        params: {
          level: "info",
          data: "Test log message",
        }
      }
    ])
  });

  /***
   * Test: Progress Notification with Message Field
   */
  test("should send progress notifications with message field", async () => {
    const mcpServer = new McpServer(
      {
        name: "test server",
        version: "1.0",
      }
    );

    // Create a tool that sends progress updates
    mcpServer.tool(
      "long-operation",
      "A long running operation with progress updates",
      {
        steps: z.number().min(1).describe("Number of steps to perform"),
      },
      async ({ steps }, { sendNotification, _meta }) => {
        const progressToken = _meta?.progressToken;

        if (progressToken) {
          // Send progress notification for each step
          for (let i = 1; i <= steps; i++) {
            await sendNotification({
              method: "notifications/progress",
              params: {
                progressToken,
                progress: i,
                total: steps,
                message: `Completed step ${i} of ${steps}`,
              },
            });
          }
        }

        return { content: [{ type: "text" as const, text: `Operation completed with ${steps} steps` }] };
      }
    );

    const progressUpdates: Array<{ progress: number, total?: number, message?: string }> = [];

    const client = new Client({
      name: "test client",
      version: "1.0",
    });

    const [clientTransport, serverTransport] = InMemoryTransport.createLinkedPair();

    await Promise.all([
      client.connect(clientTransport),
      mcpServer.server.connect(serverTransport),
    ]);

    // Call the tool with progress tracking
    await client.request(
      {
        method: "tools/call",
        params: {
          name: "long-operation",
          arguments: { steps: 3 },
          _meta: {
            progressToken: "progress-test-1"
          }
        }
      },
      CallToolResultSchema,
      {
        onprogress: (progress) => {
          progressUpdates.push(progress);
        }
      }
    );

    // Verify progress notifications were received with message field
    expect(progressUpdates).toHaveLength(3);
    expect(progressUpdates[0]).toMatchObject({
      progress: 1,
      total: 3,
      message: "Completed step 1 of 3",
    });
    expect(progressUpdates[1]).toMatchObject({
      progress: 2,
      total: 3,
      message: "Completed step 2 of 3",
    });
    expect(progressUpdates[2]).toMatchObject({
      progress: 3,
      total: 3,
      message: "Completed step 3 of 3",
    });
  });
});

describe("ResourceTemplate", () => {
  /***
   * Test: ResourceTemplate Creation with String Pattern
   */
  test("should create ResourceTemplate with string pattern", () => {
    const template = new ResourceTemplate("test://{category}/{id}", {
      list: undefined,
    });
    expect(template.uriTemplate.toString()).toBe("test://{category}/{id}");
    expect(template.listCallback).toBeUndefined();
  });

  /***
   * Test: ResourceTemplate Creation with UriTemplate Instance
   */
  test("should create ResourceTemplate with UriTemplate", () => {
    const uriTemplate = new UriTemplate("test://{category}/{id}");
    const template = new ResourceTemplate(uriTemplate, { list: undefined });
    expect(template.uriTemplate).toBe(uriTemplate);
    expect(template.listCallback).toBeUndefined();
  });

  /***
   * Test: ResourceTemplate with List Callback
   */
  test("should create ResourceTemplate with list callback", async () => {
    const list = jest.fn().mockResolvedValue({
      resources: [{ name: "Test", uri: "test://example" }],
    });

    const template = new ResourceTemplate("test://{id}", { list });
    expect(template.listCallback).toBe(list);

    const abortController = new AbortController();
    const result = await template.listCallback?.({
      signal: abortController.signal,
      requestId: 'not-implemented',
      sendRequest: () => { throw new Error("Not implemented") },
      sendNotification: () => { throw new Error("Not implemented") }
    });
    expect(result?.resources).toHaveLength(1);
    expect(list).toHaveBeenCalled();
  });
});

describe("tool()", () => {
  /***
   * Test: Zero-Argument Tool Registration
   */
  test("should register zero-argument tool", async () => {
    const mcpServer = new McpServer({
      name: "test server",
      version: "1.0",
    });
    const notifications: Notification[] = []
    const client = new Client({
      name: "test client",
      version: "1.0",
    });
    client.fallbackNotificationHandler = async (notification) => {
      notifications.push(notification)
    }

    mcpServer.tool("test", async () => ({
      content: [
        {
          type: "text",
          text: "Test response",
        },
      ],
    }));

    const [clientTransport, serverTransport] =
      InMemoryTransport.createLinkedPair();

    await Promise.all([
      client.connect(clientTransport),
      mcpServer.connect(serverTransport),
    ]);

    const result = await client.request(
      {
        method: "tools/list",
      },
      ListToolsResultSchema,
    );

    expect(result.tools).toHaveLength(1);
    expect(result.tools[0].name).toBe("test");
    expect(result.tools[0].inputSchema).toEqual({
      type: "object",
    });

    // Adding the tool before the connection was established means no notification was sent
    expect(notifications).toHaveLength(0)

    // Adding another tool triggers the update notification
    mcpServer.tool("test2", async () => ({
      content: [
        {
          type: "text",
          text: "Test response",
        },
      ],
    }));

    // Yield event loop to let the notification fly
    await new Promise(process.nextTick)

    expect(notifications).toMatchObject([
      {
        method: "notifications/tools/list_changed",
      }
    ])
  });

  /***
   * Test: Updating Existing Tool
   */
  test("should update existing tool", async () => {
    const mcpServer = new McpServer({
      name: "test server",
      version: "1.0",
    });
    const notifications: Notification[] = []
    const client = new Client({
      name: "test client",
      version: "1.0",
    });
    client.fallbackNotificationHandler = async (notification) => {
      notifications.push(notification)
    }

    // Register initial tool
    const tool = mcpServer.tool("test", async () => ({
      content: [
        {
          type: "text",
          text: "Initial response",
        },
      ],
    }));

    // Update the tool
    tool.update({
      callback: async () => ({
        content: [
          {
            type: "text",
            text: "Updated response",
          },
        ],
      })
    });

    const [clientTransport, serverTransport] =
      InMemoryTransport.createLinkedPair();

    await Promise.all([
      client.connect(clientTransport),
      mcpServer.connect(serverTransport),
    ]);

    // Call the tool and verify we get the updated response
    const result = await client.request(
      {
        method: "tools/call",
        params: {
          name: "test",
        },
      },
      CallToolResultSchema,
    );

    expect(result.content).toEqual([
      {
        type: "text",
        text: "Updated response",
      },
    ]);

    // Update happened before transport was connected, so no notifications should be expected
    expect(notifications).toHaveLength(0)
  });

  /***
   * Test: Updating Tool with Schema
   */
  test("should update tool with schema", async () => {
    const mcpServer = new McpServer({
      name: "test server",
      version: "1.0",
    });
    const notifications: Notification[] = []
    const client = new Client({
      name: "test client",
      version: "1.0",
    });
    client.fallbackNotificationHandler = async (notification) => {
      notifications.push(notification)
    }

    // Register initial tool
    const tool = mcpServer.tool(
      "test",
      {
        name: z.string(),
      },
      async ({ name }) => ({
        content: [
          {
            type: "text",
            text: `Initial: ${name}`,
          },
        ],
      }),
    );

    // Update the tool with a different schema
    tool.update({
      paramsSchema: {
        name: z.string(),
        value: z.number(),
      },
      callback: async ({ name, value }) => ({
        content: [
          {
            type: "text",
            text: `Updated: ${name}, ${value}`,
          },
        ],
      })
    });

    const [clientTransport, serverTransport] =
      InMemoryTransport.createLinkedPair();

    await Promise.all([
      client.connect(clientTransport),
      mcpServer.connect(serverTransport),
    ]);

    // Verify the schema was updated
    const listResult = await client.request(
      {
        method: "tools/list",
      },
      ListToolsResultSchema,
    );

    expect(listResult.tools[0].inputSchema).toMatchObject({
      properties: {
        name: { type: "string" },
        value: { type: "number" },
      },
    });

    // Call the tool with the new schema
    const callResult = await client.request(
      {
        method: "tools/call",
        params: {
          name: "test",
          arguments: {
            name: "test",
            value: 42,
          },
        },
      },
      CallToolResultSchema,
    );

    expect(callResult.content).toEqual([
      {
        type: "text",
        text: "Updated: test, 42",
      },
    ]);

    // Update happened before transport was connected, so no notifications should be expected
    expect(notifications).toHaveLength(0)
  });

  /***
   * Test: Tool List Changed Notifications
   */
  test("should send tool list changed notifications when connected", async () => {
    const mcpServer = new McpServer({
      name: "test server",
      version: "1.0",
    });
    const notifications: Notification[] = []
    const client = new Client({
      name: "test client",
      version: "1.0",
    });
    client.fallbackNotificationHandler = async (notification) => {
      notifications.push(notification)
    }

    // Register initial tool
    const tool = mcpServer.tool("test", async () => ({
      content: [
        {
          type: "text",
          text: "Test response",
        },
      ],
    }));

    const [clientTransport, serverTransport] =
      InMemoryTransport.createLinkedPair();

    await Promise.all([
      client.connect(clientTransport),
      mcpServer.connect(serverTransport),
    ]);

    expect(notifications).toHaveLength(0)

    // Now update the tool
    tool.update({
      callback: async () => ({
        content: [
          {
            type: "text",
            text: "Updated response",
          },
        ],
      })
    });

    // Yield event loop to let the notification fly
    await new Promise(process.nextTick)

    expect(notifications).toMatchObject([
      { method: "notifications/tools/list_changed" }
    ])

    // Now delete the tool
    tool.remove();

    // Yield event loop to let the notification fly
    await new Promise(process.nextTick)

    expect(notifications).toMatchObject([
      { method: "notifications/tools/list_changed" },
      { method: "notifications/tools/list_changed" },
    ])
  });

  /***
   * Test: Tool Registration with Parameters
   */
  test("should register tool with params", async () => {
    const mcpServer = new McpServer({
      name: "test server",
      version: "1.0",
    });
    const client = new Client({
      name: "test client",
      version: "1.0",
    });

    // old api
    mcpServer.tool(
      "test",
      {
        name: z.string(),
        value: z.number(),
      },
      async ({ name, value }) => ({
        content: [
          {
            type: "text",
            text: `${name}: ${value}`,
          },
        ],
      }),
    );

    // new api
    mcpServer.registerTool(
      "test (new api)",
      {
        inputSchema: { name: z.string(), value: z.number() },
      },
      async ({ name, value }) => ({
        content: [{ type: "text", text: `${name}: ${value}` }],
      })
    );

    const [clientTransport, serverTransport] =
      InMemoryTransport.createLinkedPair();

    await Promise.all([
      client.connect(clientTransport),
      mcpServer.server.connect(serverTransport),
    ]);

    const result = await client.request(
      {
        method: "tools/list",
      },
      ListToolsResultSchema,
    );

    expect(result.tools).toHaveLength(2);
    expect(result.tools[0].name).toBe("test");
    expect(result.tools[0].inputSchema).toMatchObject({
      type: "object",
      properties: {
        name: { type: "string" },
        value: { type: "number" },
      },
    });
    expect(result.tools[1].name).toBe("test (new api)");
    expect(result.tools[1].inputSchema).toEqual(result.tools[0].inputSchema);
  });

  /***
   * Test: Tool Registration with Description
   */
  test("should register tool with description", async () => {
    const mcpServer = new McpServer({
      name: "test server",
      version: "1.0",
    });
    const client = new Client({
      name: "test client",
      version: "1.0",
    });

    // old api
    mcpServer.tool("test", "Test description", async () => ({
      content: [
        {
          type: "text",
          text: "Test response",
        },
      ],
    }));

    // new api
    mcpServer.registerTool(
      "test (new api)",
      {
        description: "Test description",
      },
      async () => ({
        content: [
          {
            type: "text" as const,
            text: "Test response",
          },
        ],
      })
    );


    const [clientTransport, serverTransport] =
      InMemoryTransport.createLinkedPair();

    await Promise.all([
      client.connect(clientTransport),
      mcpServer.server.connect(serverTransport),
    ]);

    const result = await client.request(
      {
        method: "tools/list",
      },
      ListToolsResultSchema,
    );

    expect(result.tools).toHaveLength(2);
    expect(result.tools[0].name).toBe("test");
    expect(result.tools[0].description).toBe("Test description");
    expect(result.tools[1].name).toBe("test (new api)");
    expect(result.tools[1].description).toBe("Test description");
  });

  /***
   * Test: Tool Registration with Annotations
   */
  test("should register tool with annotations", async () => {
    const mcpServer = new McpServer({
      name: "test server",
      version: "1.0",
    });
    const client = new Client({
      name: "test client",
      version: "1.0",
    });

    mcpServer.tool("test", { title: "Test Tool", readOnlyHint: true }, async () => ({
      content: [
        {
          type: "text",
          text: "Test response",
        },
      ],
    }));

    mcpServer.registerTool(
      "test (new api)",
      {
        annotations: { title: "Test Tool", readOnlyHint: true },
      },
      async () => ({
        content: [
          {
            type: "text" as const,
            text: "Test response",
          },
        ],
      })
    );

    const [clientTransport, serverTransport] =
      InMemoryTransport.createLinkedPair();

    await Promise.all([
      client.connect(clientTransport),
      mcpServer.server.connect(serverTransport),
    ]);

    const result = await client.request(
      {
        method: "tools/list",
      },
      ListToolsResultSchema,
    );

    expect(result.tools).toHaveLength(2);
    expect(result.tools[0].name).toBe("test");
    expect(result.tools[0].annotations).toEqual({ title: "Test Tool", readOnlyHint: true });
    expect(result.tools[1].name).toBe("test (new api)");
    expect(result.tools[1].annotations).toEqual({ title: "Test Tool", readOnlyHint: true });
  });

  /***
   * Test: Tool Registration with Parameters and Annotations
   */
  test("should register tool with params and annotations", async () => {
    const mcpServer = new McpServer({
      name: "test server",
      version: "1.0",
    });
    const client = new Client({
      name: "test client",
      version: "1.0",
    });

    mcpServer.tool(
      "test",
      { name: z.string() },
      { title: "Test Tool", readOnlyHint: true },
      async ({ name }) => ({
        content: [{ type: "text", text: `Hello, ${name}!` }]
      })
    );

    mcpServer.registerTool(
      "test (new api)",
      {
        inputSchema: { name: z.string() },
        annotations: { title: "Test Tool", readOnlyHint: true },
      },
      async ({ name }) => ({
        content: [{ type: "text", text: `Hello, ${name}!` }]
      })
    );

    const [clientTransport, serverTransport] =
      InMemoryTransport.createLinkedPair();

    await Promise.all([
      client.connect(clientTransport),
      mcpServer.server.connect(serverTransport),
    ]);

    const result = await client.request(
      { method: "tools/list" },
      ListToolsResultSchema,
    );

    expect(result.tools).toHaveLength(2);
    expect(result.tools[0].name).toBe("test");
    expect(result.tools[0].inputSchema).toMatchObject({
      type: "object",
      properties: { name: { type: "string" } }
    });
    expect(result.tools[0].annotations).toEqual({ title: "Test Tool", readOnlyHint: true });
    expect(result.tools[1].name).toBe("test (new api)");
    expect(result.tools[1].inputSchema).toEqual(result.tools[0].inputSchema);
    expect(result.tools[1].annotations).toEqual(result.tools[0].annotations);
  });

  /***
   * Test: Tool Registration with Description, Parameters, and Annotations
   */
  test("should register tool with description, params, and annotations", async () => {
    const mcpServer = new McpServer({
      name: "test server",
      version: "1.0",
    });
    const client = new Client({
      name: "test client",
      version: "1.0",
    });

    mcpServer.tool(
      "test",
      "A tool with everything",
      { name: z.string() },
      { title: "Complete Test Tool", readOnlyHint: true, openWorldHint: false },
      async ({ name }) => ({
        content: [{ type: "text", text: `Hello, ${name}!` }]
      })
    );

    mcpServer.registerTool(
      "test (new api)",
      {
        description: "A tool with everything",
        inputSchema: { name: z.string() },
        annotations: { title: "Complete Test Tool", readOnlyHint: true, openWorldHint: false },
      },
      async ({ name }) => ({
        content: [{ type: "text", text: `Hello, ${name}!` }]
      })
    );

    const [clientTransport, serverTransport] =
      InMemoryTransport.createLinkedPair();

    await Promise.all([
      client.connect(clientTransport),
      mcpServer.server.connect(serverTransport),
    ]);

    const result = await client.request(
      { method: "tools/list" },
      ListToolsResultSchema,
    );

    expect(result.tools).toHaveLength(2);
    expect(result.tools[0].name).toBe("test");
    expect(result.tools[0].description).toBe("A tool with everything");
    expect(result.tools[0].inputSchema).toMatchObject({
      type: "object",
      properties: { name: { type: "string" } }
    });
    expect(result.tools[0].annotations).toEqual({
      title: "Complete Test Tool",
      readOnlyHint: true,
      openWorldHint: false
    });
    expect(result.tools[1].name).toBe("test (new api)");
    expect(result.tools[1].description).toBe("A tool with everything");
    expect(result.tools[1].inputSchema).toEqual(result.tools[0].inputSchema);
    expect(result.tools[1].annotations).toEqual(result.tools[0].annotations);
  });

  /***
   * Test: Tool Registration with Description, Empty Parameters, and Annotations
   */
  test("should register tool with description, empty params, and annotations", async () => {
    const mcpServer = new McpServer({
      name: "test server",
      version: "1.0",
    });
    const client = new Client({
      name: "test client",
      version: "1.0",
    });

    mcpServer.tool(
      "test",
      "A tool with everything but empty params",
      {},
      { title: "Complete Test Tool with empty params", readOnlyHint: true, openWorldHint: false },
      async () => ({
        content: [{ type: "text", text: "Test response" }]
      })
    );

    mcpServer.registerTool(
      "test (new api)",
      {
        description: "A tool with everything but empty params",
        inputSchema: {},
        annotations: { title: "Complete Test Tool with empty params", readOnlyHint: true, openWorldHint: false },
      },
      async () => ({
        content: [{ type: "text" as const, text: "Test response" }]
      })
    );

    const [clientTransport, serverTransport] =
      InMemoryTransport.createLinkedPair();

    await Promise.all([
      client.connect(clientTransport),
      mcpServer.server.connect(serverTransport),
    ]);

    const result = await client.request(
      { method: "tools/list" },
      ListToolsResultSchema,
    );

    expect(result.tools).toHaveLength(2);
    expect(result.tools[0].name).toBe("test");
    expect(result.tools[0].description).toBe("A tool with everything but empty params");
    expect(result.tools[0].inputSchema).toMatchObject({
      type: "object",
      properties: {}
    });
    expect(result.tools[0].annotations).toEqual({
      title: "Complete Test Tool with empty params",
      readOnlyHint: true,
      openWorldHint: false
    });
    expect(result.tools[1].name).toBe("test (new api)");
    expect(result.tools[1].description).toBe("A tool with everything but empty params");
    expect(result.tools[1].inputSchema).toEqual(result.tools[0].inputSchema);
    expect(result.tools[1].annotations).toEqual(result.tools[0].annotations);
  });

  /***
   * Test: Tool Argument Validation
   */
  test("should validate tool args", async () => {
    const mcpServer = new McpServer({
      name: "test server",
      version: "1.0",
    });
    const client = new Client({
      name: "test client",
      version: "1.0",
    });

    mcpServer.tool(
      "test",
      {
        name: z.string(),
        value: z.number(),
      },
      async ({ name, value }) => ({
        content: [
          {
            type: "text",
            text: `${name}: ${value}`,
          },
        ],
      }),
    );

    mcpServer.registerTool(
      "test (new api)",
      {
        inputSchema: {
          name: z.string(),
          value: z.number(),
        },
      },
      async ({ name, value }) => ({
        content: [
          {
            type: "text",
            text: `${name}: ${value}`,
          },
        ],
      })
    );

    const [clientTransport, serverTransport] =
      InMemoryTransport.createLinkedPair();

    await Promise.all([
      client.connect(clientTransport),
      mcpServer.server.connect(serverTransport),
    ]);

    await expect(
      client.request(
        {
          method: "tools/call",
          params: {
            name: "test",
            arguments: {
              name: "test",
              value: "not a number",
            },
          },
        },
        CallToolResultSchema,
      ),
    ).rejects.toThrow(/Invalid arguments/);

    await expect(
      client.request(
        {
          method: "tools/call",
          params: {
            name: "test (new api)",
            arguments: {
              name: "test",
              value: "not a number",
            },
          },
        },
        CallToolResultSchema,
      ),
    ).rejects.toThrow(/Invalid arguments/);
  });

  /***
   * Test: Preventing Duplicate Tool Registration
   */
  test("should prevent duplicate tool registration", () => {
    const mcpServer = new McpServer({
      name: "test server",
      version: "1.0",
    });

    mcpServer.tool("test", async () => ({
      content: [
        {
          type: "text",
          text: "Test response",
        },
      ],
    }));

    expect(() => {
      mcpServer.tool("test", async () => ({
        content: [
          {
            type: "text",
            text: "Test response 2",
          },
        ],
      }));
    }).toThrow(/already registered/);
  });

  /***
   * Test: Multiple Tool Registration
   */
  test("should allow registering multiple tools", () => {
    const mcpServer = new McpServer({
      name: "test server",
      version: "1.0",
    });

    // This should succeed
    mcpServer.tool("tool1", () => ({ content: [] }));

    // This should also succeed and not throw about request handlers
    mcpServer.tool("tool2", () => ({ content: [] }));
  });

  /***
   * Test: Tool with Output Schema and Structured Content
   */
  test("should support tool with outputSchema and structuredContent", async () => {
    const mcpServer = new McpServer({
      name: "test server",
      version: "1.0",
    });

    const client = new Client({
      name: "test client",
      version: "1.0",
    });

    // Register a tool with outputSchema
    mcpServer.registerTool(
      "test",
      {
        description: "Test tool with structured output",
        inputSchema: {
          input: z.string(),
        },
        outputSchema: {
          processedInput: z.string(),
          resultType: z.string(),
          timestamp: z.string()
        },
      },
      async ({ input }) => ({
        structuredContent: {
          processedInput: input,
          resultType: "structured",
          timestamp: "2023-01-01T00:00:00Z"
        },
        content: [
          {
            type: "text",
            text: JSON.stringify({
              processedInput: input,
              resultType: "structured",
              timestamp: "2023-01-01T00:00:00Z"
            }),
          },
        ]
      })
    );

    const [clientTransport, serverTransport] =
      InMemoryTransport.createLinkedPair();

    await Promise.all([
      client.connect(clientTransport),
      mcpServer.server.connect(serverTransport),
    ]);

    // Verify the tool registration includes outputSchema
    const listResult = await client.request(
      {
        method: "tools/list",
      },
      ListToolsResultSchema,
    );

    expect(listResult.tools).toHaveLength(1);
    expect(listResult.tools[0].outputSchema).toMatchObject({
      type: "object",
      properties: {
        processedInput: { type: "string" },
        resultType: { type: "string" },
        timestamp: { type: "string" }
      },
      required: ["processedInput", "resultType", "timestamp"]
    });

    // Call the tool and verify it returns valid structuredContent
    const result = await client.request(
      {
        method: "tools/call",
        params: {
          name: "test",
          arguments: {
            input: "hello",
          },
        },
      },
      CallToolResultSchema,
    );

    expect(result.structuredContent).toBeDefined();
    const structuredContent = result.structuredContent as {
      processedInput: string;
      resultType: string;
      timestamp: string;
    };
    expect(structuredContent.processedInput).toBe("hello");
    expect(structuredContent.resultType).toBe("structured");
    expect(structuredContent.timestamp).toBe("2023-01-01T00:00:00Z");

    // For backward compatibility, content is auto-generated from structuredContent
    expect(result.content).toBeDefined();
    expect(result.content!).toHaveLength(1);
    expect(result.content![0]).toMatchObject({ type: "text" });
    const textContent = result.content![0] as TextContent;
    expect(JSON.parse(textContent.text)).toEqual(result.structuredContent);
  });

  /***
   * Test: Tool with Output Schema Must Provide Structured Content
   */
  test("should throw error when tool with outputSchema returns no structuredContent", async () => {
    const mcpServer = new McpServer({
      name: "test server",
      version: "1.0",
    });

    const client = new Client({
      name: "test client",
      version: "1.0",
    });

    // Register a tool with outputSchema that returns only content without structuredContent
    mcpServer.registerTool(
      "test",
      {
        description: "Test tool with output schema but missing structured content",
        inputSchema: {
          input: z.string(),
        },
        outputSchema: {
          processedInput: z.string(),
          resultType: z.string(),
        },
      },
      async ({ input }) => ({
        // Only return content without structuredContent
        content: [
          {
            type: "text",
            text: `Processed: ${input}`,
          },
        ],
      })
    );

    const [clientTransport, serverTransport] =
      InMemoryTransport.createLinkedPair();

    await Promise.all([
      client.connect(clientTransport),
      mcpServer.server.connect(serverTransport),
    ]);

    // Call the tool and expect it to throw an error
    await expect(
      client.callTool({
        name: "test",
        arguments: {
          input: "hello",
        },
      }),
    ).rejects.toThrow(/Tool test has an output schema but no structured content was provided/);
  });

  /***
   * Test: Schema Validation Failure for Invalid Structured Content
   */
  test("should fail schema validation when tool returns invalid structuredContent", async () => {
    const mcpServer = new McpServer({
      name: "test server",
      version: "1.0",
    });

    const client = new Client({
      name: "test client",
      version: "1.0",
    });

    // Register a tool with outputSchema that returns invalid data
    mcpServer.registerTool(
      "test",
      {
        description: "Test tool with invalid structured output",
        inputSchema: {
          input: z.string(),
        },
        outputSchema: {
          processedInput: z.string(),
          resultType: z.string(),
          timestamp: z.string()
        },
      },
      async ({ input }) => ({
        content: [
          {
            type: "text",
            text: JSON.stringify({
              processedInput: input,
              resultType: "structured",
              // Missing required 'timestamp' field
              someExtraField: "unexpected" // Extra field not in schema
            }),
          },
        ],
        structuredContent: {
          processedInput: input,
          resultType: "structured",
          // Missing required 'timestamp' field
          someExtraField: "unexpected" // Extra field not in schema
        },
      })
    );

    const [clientTransport, serverTransport] =
      InMemoryTransport.createLinkedPair();

    await Promise.all([
      client.connect(clientTransport),
      mcpServer.server.connect(serverTransport),
    ]);

    // Call the tool and expect it to throw a server-side validation error
    await expect(
      client.callTool({
        name: "test",
        arguments: {
          input: "hello",
        },
      }),
    ).rejects.toThrow(/Invalid structured content for tool test/);
  });

  /***
   * Test: Pass Session ID to Tool Callback
   */
  test("should pass sessionId to tool callback via RequestHandlerExtra", async () => {
    const mcpServer = new McpServer({
      name: "test server",
      version: "1.0",
    });

    const client = new Client({
      name: "test client",
      version: "1.0",
    });

    let receivedSessionId: string | undefined;
    mcpServer.tool("test-tool", async (extra) => {
      receivedSessionId = extra.sessionId;
      return {
        content: [
          {
            type: "text",
            text: "Test response",
          },
        ],
      };
    });

    const [clientTransport, serverTransport] = InMemoryTransport.createLinkedPair();
    // Set a test sessionId on the server transport
    serverTransport.sessionId = "test-session-123";

    await Promise.all([
      client.connect(clientTransport),
      mcpServer.server.connect(serverTransport),
    ]);

    await client.request(
      {
        method: "tools/call",
        params: {
          name: "test-tool",
        },
      },
      CallToolResultSchema,
    );

    expect(receivedSessionId).toBe("test-session-123");
  });

  /***
   * Test: Pass Request ID to Tool Callback
   */
  test("should pass requestId to tool callback via RequestHandlerExtra", async () => {
    const mcpServer = new McpServer({
      name: "test server",
      version: "1.0",
    });

    const client = new Client({
      name: "test client",
      version: "1.0",
    });

    let receivedRequestId: string | number | undefined;
    mcpServer.tool("request-id-test", async (extra) => {
      receivedRequestId = extra.requestId;
      return {
        content: [
          {
            type: "text",
            text: `Received request ID: ${extra.requestId}`,
          },
        ],
      };
    });

    const [clientTransport, serverTransport] = InMemoryTransport.createLinkedPair();

    await Promise.all([
      client.connect(clientTransport),
      mcpServer.server.connect(serverTransport),
    ]);

    const result = await client.request(
      {
        method: "tools/call",
        params: {
          name: "request-id-test",
        },
      },
      CallToolResultSchema,
    );

    expect(receivedRequestId).toBeDefined();
    expect(typeof receivedRequestId === 'string' || typeof receivedRequestId === 'number').toBe(true);
    expect(result.content && result.content[0].text).toContain("Received request ID:");
  });

  /***
   * Test: Send Notification within Tool Call
   */
  test("should provide sendNotification within tool call", async () => {
    const mcpServer = new McpServer(
      {
        name: "test server",
        version: "1.0",
      },
      { capabilities: { logging: {} } },
    );

    const client = new Client({
      name: "test client",
      version: "1.0",
    });

    let receivedLogMessage: string | undefined;
    const loggingMessage = "hello here is log message 1";

    client.setNotificationHandler(LoggingMessageNotificationSchema, (notification) => {
      receivedLogMessage = notification.params.data as string;
    });

    mcpServer.tool("test-tool", async ({ sendNotification }) => {
      await sendNotification({ method: "notifications/message", params: { level: "debug", data: loggingMessage } });
      return {
        content: [
          {
            type: "text",
            text: "Test response",
          },
        ],
      };
    });

    const [clientTransport, serverTransport] = InMemoryTransport.createLinkedPair();
    await Promise.all([
      client.connect(clientTransport),
      mcpServer.server.connect(serverTransport),
    ]);
    await client.request(
      {
        method: "tools/call",
        params: {
          name: "test-tool",
        },
      },
      CallToolResultSchema,
    );
    expect(receivedLogMessage).toBe(loggingMessage);
  });

  /***
   * Test: Client to Server Tool Call
   */
  test("should allow client to call server tools", async () => {
    const mcpServer = new McpServer({
      name: "test server",
      version: "1.0",
    });

    const client = new Client({
      name: "test client",
      version: "1.0",
    });

    mcpServer.tool(
      "test",
      "Test tool",
      {
        input: z.string(),
      },
      async ({ input }) => ({
        content: [
          {
            type: "text",
            text: `Processed: ${input}`,
          },
        ],
      }),
    );

    const [clientTransport, serverTransport] =
      InMemoryTransport.createLinkedPair();

    await Promise.all([
      client.connect(clientTransport),
      mcpServer.server.connect(serverTransport),
    ]);

    const result = await client.request(
      {
        method: "tools/call",
        params: {
          name: "test",
          arguments: {
            input: "hello",
          },
        },
      },
      CallToolResultSchema,
    );

    expect(result.content).toEqual([
      {
        type: "text",
        text: "Processed: hello",
      },
    ]);
  });

  /***
   * Test: Graceful Tool Error Handling
   */
  test("should handle server tool errors gracefully", async () => {
    const mcpServer = new McpServer({
      name: "test server",
      version: "1.0",
    });

    const client = new Client({
      name: "test client",
      version: "1.0",
    });

    mcpServer.tool("error-test", async () => {
      throw new Error("Tool execution failed");
    });

    const [clientTransport, serverTransport] =
      InMemoryTransport.createLinkedPair();

    await Promise.all([
      client.connect(clientTransport),
      mcpServer.server.connect(serverTransport),
    ]);

    const result = await client.request(
      {
        method: "tools/call",
        params: {
          name: "error-test",
        },
      },
      CallToolResultSchema,
    );

    expect(result.isError).toBe(true);
    expect(result.content).toEqual([
      {
        type: "text",
        text: "Tool execution failed",
      },
    ]);
  });

  /***
   * Test: McpError for Invalid Tool Name
   */
  test("should throw McpError for invalid tool name", async () => {
    const mcpServer = new McpServer({
      name: "test server",
      version: "1.0",
    });

    const client = new Client({
      name: "test client",
      version: "1.0",
    });

    mcpServer.tool("test-tool", async () => ({
      content: [
        {
          type: "text",
          text: "Test response",
        },
      ],
    }));

    const [clientTransport, serverTransport] =
      InMemoryTransport.createLinkedPair();

    await Promise.all([
      client.connect(clientTransport),
      mcpServer.server.connect(serverTransport),
    ]);

    await expect(
      client.request(
        {
          method: "tools/call",
          params: {
            name: "nonexistent-tool",
          },
        },
        CallToolResultSchema,
      ),
    ).rejects.toThrow(/Tool nonexistent-tool not found/);
  });
});

describe("resource()", () => {
  /***
   * Test: Resource Registration with URI and Read Callback
   */
  test("should register resource with uri and readCallback", async () => {
    const mcpServer = new McpServer({
      name: "test server",
      version: "1.0",
    });
    const client = new Client({
      name: "test client",
      version: "1.0",
    });

    mcpServer.resource("test", "test://resource", async () => ({
      contents: [
        {
          uri: "test://resource",
          text: "Test content",
        },
      ],
    }));

    const [clientTransport, serverTransport] =
      InMemoryTransport.createLinkedPair();

    await Promise.all([
      client.connect(clientTransport),
      mcpServer.server.connect(serverTransport),
    ]);

    const result = await client.request(
      {
        method: "resources/list",
      },
      ListResourcesResultSchema,
    );

    expect(result.resources).toHaveLength(1);
    expect(result.resources[0].name).toBe("test");
    expect(result.resources[0].uri).toBe("test://resource");
  });

  /***
   * Test: Update Resource with URI
   */
  test("should update resource with uri", async () => {
    const mcpServer = new McpServer({
      name: "test server",
      version: "1.0",
    });
    const notifications: Notification[] = [];
    const client = new Client({
      name: "test client",
      version: "1.0",
    });
    client.fallbackNotificationHandler = async (notification) => {
      notifications.push(notification);
    };

    // Register initial resource
    const resource = mcpServer.resource("test", "test://resource", async () => ({
      contents: [
        {
          uri: "test://resource",
          text: "Initial content",
        },
      ],
    }));

    // Update the resource
    resource.update({
      callback: async () => ({
        contents: [
          {
            uri: "test://resource",
            text: "Updated content",
          },
        ],
      })
    });

    const [clientTransport, serverTransport] =
      InMemoryTransport.createLinkedPair();

    await Promise.all([
      client.connect(clientTransport),
      mcpServer.connect(serverTransport),
    ]);

    // Read the resource and verify we get the updated content
    const result = await client.request(
      {
        method: "resources/read",
        params: {
          uri: "test://resource",
        },
      },
      ReadResourceResultSchema,
    );

    expect(result.contents).toHaveLength(1);
    expect(result.contents[0].text).toBe("Updated content");

    // Update happened before transport was connected, so no notifications should be expected
    expect(notifications).toHaveLength(0);
  });

  /***
   * Test: Update Resource Template
   */
  test("should update resource template", async () => {
    const mcpServer = new McpServer({
      name: "test server",
      version: "1.0",
    });
    const notifications: Notification[] = [];
    const client = new Client({
      name: "test client",
      version: "1.0",
    });
    client.fallbackNotificationHandler = async (notification) => {
      notifications.push(notification);
    };

    // Register initial resource template
    const resourceTemplate = mcpServer.resource(
      "test",
      new ResourceTemplate("test://resource/{id}", { list: undefined }),
      async (uri) => ({
        contents: [
          {
            uri: uri.href,
            text: "Initial content",
          },
        ],
      }),
    );

    // Update the resource template
    resourceTemplate.update({
      callback: async (uri) => ({
        contents: [
          {
            uri: uri.href,
            text: "Updated content",
          },
        ],
      })
    });

    const [clientTransport, serverTransport] =
      InMemoryTransport.createLinkedPair();

    await Promise.all([
      client.connect(clientTransport),
      mcpServer.connect(serverTransport),
    ]);

    // Read the resource and verify we get the updated content
    const result = await client.request(
      {
        method: "resources/read",
        params: {
          uri: "test://resource/123",
        },
      },
      ReadResourceResultSchema,
    );

    expect(result.contents).toHaveLength(1);
    expect(result.contents[0].text).toBe("Updated content");

    // Update happened before transport was connected, so no notifications should be expected
    expect(notifications).toHaveLength(0);
  });

  /***
   * Test: Resource List Changed Notification
   */
  test("should send resource list changed notification when connected", async () => {
    const mcpServer = new McpServer({
      name: "test server",
      version: "1.0",
    });
    const notifications: Notification[] = [];
    const client = new Client({
      name: "test client",
      version: "1.0",
    });
    client.fallbackNotificationHandler = async (notification) => {
      notifications.push(notification);
    };

    // Register initial resource
    const resource = mcpServer.resource("test", "test://resource", async () => ({
      contents: [
        {
          uri: "test://resource",
          text: "Test content",
        },
      ],
    }));

    const [clientTransport, serverTransport] = InMemoryTransport.createLinkedPair();

    await Promise.all([
      client.connect(clientTransport),
      mcpServer.connect(serverTransport),
    ]);

    expect(notifications).toHaveLength(0);

    // Now update the resource while connected
    resource.update({
      callback: async () => ({
        contents: [
          {
            uri: "test://resource",
            text: "Updated content",
          },
        ],
      })
    });

    // Yield event loop to let the notification fly
    await new Promise(process.nextTick);

    expect(notifications).toMatchObject([
      { method: "notifications/resources/list_changed" }
    ]);
  });

  /***
   * Test: Remove Resource and Send Notification
   */
  test("should remove resource and send notification when connected", async () => {
    const mcpServer = new McpServer({
      name: "test server",
      version: "1.0",
    });
    const notifications: Notification[] = [];
    const client = new Client({
      name: "test client",
      version: "1.0",
    });
    client.fallbackNotificationHandler = async (notification) => {
      notifications.push(notification);
    };

    // Register initial resources
    const resource1 = mcpServer.resource("resource1", "test://resource1", async () => ({
      contents: [{ uri: "test://resource1", text: "Resource 1 content" }],
    }));

    mcpServer.resource("resource2", "test://resource2", async () => ({
      contents: [{ uri: "test://resource2", text: "Resource 2 content" }],
    }));

    const [clientTransport, serverTransport] = InMemoryTransport.createLinkedPair();

    await Promise.all([
      client.connect(clientTransport),
      mcpServer.connect(serverTransport),
    ]);

    // Verify both resources are registered
    let result = await client.request(
      { method: "resources/list" },
      ListResourcesResultSchema,
    );

    expect(result.resources).toHaveLength(2);

    expect(notifications).toHaveLength(0);

    // Remove a resource
    resource1.remove()

    // Yield event loop to let the notification fly
    await new Promise(process.nextTick);

    // Should have sent notification
    expect(notifications).toMatchObject([
      { method: "notifications/resources/list_changed" }
    ]);

    // Verify the resource was removed
    result = await client.request(
      { method: "resources/list" },
      ListResourcesResultSchema,
    );

    expect(result.resources).toHaveLength(1);
    expect(result.resources[0].uri).toBe("test://resource2");
  });

  /***
   * Test: Remove Resource Template and Send Notification
   */
  test("should remove resource template and send notification when connected", async () => {
    const mcpServer = new McpServer({
      name: "test server",
      version: "1.0",
    });
    const notifications: Notification[] = [];
    const client = new Client({
      name: "test client",
      version: "1.0",
    });
    client.fallbackNotificationHandler = async (notification) => {
      notifications.push(notification);
    };

    // Register resource template
    const resourceTemplate = mcpServer.resource(
      "template",
      new ResourceTemplate("test://resource/{id}", { list: undefined }),
      async (uri) => ({
        contents: [
          {
            uri: uri.href,
            text: "Template content",
          },
        ],
      }),
    );

    const [clientTransport, serverTransport] = InMemoryTransport.createLinkedPair();

    await Promise.all([
      client.connect(clientTransport),
      mcpServer.connect(serverTransport),
    ]);

    // Verify template is registered
    const result = await client.request(
      { method: "resources/templates/list" },
      ListResourceTemplatesResultSchema,
    );

    expect(result.resourceTemplates).toHaveLength(1);
    expect(notifications).toHaveLength(0);

    // Remove the template
    resourceTemplate.remove()

    // Yield event loop to let the notification fly
    await new Promise(process.nextTick);

    // Should have sent notification
    expect(notifications).toMatchObject([
      { method: "notifications/resources/list_changed" }
    ]);

    // Verify the template was removed
    const result2 = await client.request(
      { method: "resources/templates/list" },
      ListResourceTemplatesResultSchema,
    );

    expect(result2.resourceTemplates).toHaveLength(0);
  });

  /***
   * Test: Resource Registration with Metadata
   */
  test("should register resource with metadata", async () => {
    const mcpServer = new McpServer({
      name: "test server",
      version: "1.0",
    });
    const client = new Client({
      name: "test client",
      version: "1.0",
    });

    mcpServer.resource(
      "test",
      "test://resource",
      {
        description: "Test resource",
        mimeType: "text/plain",
      },
      async () => ({
        contents: [
          {
            uri: "test://resource",
            text: "Test content",
          },
        ],
      }),
    );

    const [clientTransport, serverTransport] =
      InMemoryTransport.createLinkedPair();

    await Promise.all([
      client.connect(clientTransport),
      mcpServer.server.connect(serverTransport),
    ]);

    const result = await client.request(
      {
        method: "resources/list",
      },
      ListResourcesResultSchema,
    );

    expect(result.resources).toHaveLength(1);
    expect(result.resources[0].description).toBe("Test resource");
    expect(result.resources[0].mimeType).toBe("text/plain");
  });

  /***
   * Test: Resource Template Registration
   */
  test("should register resource template", async () => {
    const mcpServer = new McpServer({
      name: "test server",
      version: "1.0",
    });
    const client = new Client({
      name: "test client",
      version: "1.0",
    });

    mcpServer.resource(
      "test",
      new ResourceTemplate("test://resource/{id}", { list: undefined }),
      async () => ({
        contents: [
          {
            uri: "test://resource/123",
            text: "Test content",
          },
        ],
      }),
    );

    const [clientTransport, serverTransport] =
      InMemoryTransport.createLinkedPair();

    await Promise.all([
      client.connect(clientTransport),
      mcpServer.server.connect(serverTransport),
    ]);

    const result = await client.request(
      {
        method: "resources/templates/list",
      },
      ListResourceTemplatesResultSchema,
    );

    expect(result.resourceTemplates).toHaveLength(1);
    expect(result.resourceTemplates[0].name).toBe("test");
    expect(result.resourceTemplates[0].uriTemplate).toBe(
      "test://resource/{id}",
    );
  });

  /***
   * Test: Resource Template with List Callback
   */
  test("should register resource template with listCallback", async () => {
    const mcpServer = new McpServer({
      name: "test server",
      version: "1.0",
    });
    const client = new Client({
      name: "test client",
      version: "1.0",
    });

    mcpServer.resource(
      "test",
      new ResourceTemplate("test://resource/{id}", {
        list: async () => ({
          resources: [
            {
              name: "Resource 1",
              uri: "test://resource/1",
            },
            {
              name: "Resource 2",
              uri: "test://resource/2",
            },
          ],
        }),
      }),
      async (uri) => ({
        contents: [
          {
            uri: uri.href,
            text: "Test content",
          },
        ],
      }),
    );

    const [clientTransport, serverTransport] =
      InMemoryTransport.createLinkedPair();

    await Promise.all([
      client.connect(clientTransport),
      mcpServer.server.connect(serverTransport),
    ]);

    const result = await client.request(
      {
        method: "resources/list",
      },
      ListResourcesResultSchema,
    );

    expect(result.resources).toHaveLength(2);
    expect(result.resources[0].name).toBe("Resource 1");
    expect(result.resources[0].uri).toBe("test://resource/1");
    expect(result.resources[1].name).toBe("Resource 2");
    expect(result.resources[1].uri).toBe("test://resource/2");
  });

  /***
   * Test: Template Variables to Read Callback
   */
  test("should pass template variables to readCallback", async () => {
    const mcpServer = new McpServer({
      name: "test server",
      version: "1.0",
    });
    const client = new Client({
      name: "test client",
      version: "1.0",
    });

    mcpServer.resource(
      "test",
      new ResourceTemplate("test://resource/{category}/{id}", {
        list: undefined,
      }),
      async (uri, { category, id }) => ({
        contents: [
          {
            uri: uri.href,
            text: `Category: ${category}, ID: ${id}`,
          },
        ],
      }),
    );

    const [clientTransport, serverTransport] =
      InMemoryTransport.createLinkedPair();

    await Promise.all([
      client.connect(clientTransport),
      mcpServer.server.connect(serverTransport),
    ]);

    const result = await client.request(
      {
        method: "resources/read",
        params: {
          uri: "test://resource/books/123",
        },
      },
      ReadResourceResultSchema,
    );

    expect(result.contents[0].text).toBe("Category: books, ID: 123");
  });

  /***
   * Test: Preventing Duplicate Resource Registration
   */
  test("should prevent duplicate resource registration", () => {
    const mcpServer = new McpServer({
      name: "test server",
      version: "1.0",
    });

    mcpServer.resource("test", "test://resource", async () => ({
      contents: [
        {
          uri: "test://resource",
          text: "Test content",
        },
      ],
    }));

    expect(() => {
      mcpServer.resource("test2", "test://resource", async () => ({
        contents: [
          {
            uri: "test://resource",
            text: "Test content 2",
          },
        ],
      }));
    }).toThrow(/already registered/);
  });

  /***
   * Test: Multiple Resource Registration
   */
  test("should allow registering multiple resources", () => {
    const mcpServer = new McpServer({
      name: "test server",
      version: "1.0",
    });

    // This should succeed
    mcpServer.resource("resource1", "test://resource1", async () => ({
      contents: [
        {
          uri: "test://resource1",
          text: "Test content 1",
        },
      ],
    }));

    // This should also succeed and not throw about request handlers
    mcpServer.resource("resource2", "test://resource2", async () => ({
      contents: [
        {
          uri: "test://resource2",
          text: "Test content 2",
        },
      ],
    }));
  });

  /***
   * Test: Preventing Duplicate Resource Template Registration
   */
  test("should prevent duplicate resource template registration", () => {
    const mcpServer = new McpServer({
      name: "test server",
      version: "1.0",
    });

    mcpServer.resource(
      "test",
      new ResourceTemplate("test://resource/{id}", { list: undefined }),
      async () => ({
        contents: [
          {
            uri: "test://resource/123",
            text: "Test content",
          },
        ],
      }),
    );

    expect(() => {
      mcpServer.resource(
        "test",
        new ResourceTemplate("test://resource/{id}", { list: undefined }),
        async () => ({
          contents: [
            {
              uri: "test://resource/123",
              text: "Test content 2",
            },
          ],
        }),
      );
    }).toThrow(/already registered/);
  });

  /***
   * Test: Graceful Resource Read Error Handling
   */
  test("should handle resource read errors gracefully", async () => {
    const mcpServer = new McpServer({
      name: "test server",
      version: "1.0",
    });
    const client = new Client({
      name: "test client",
      version: "1.0",
    });

    mcpServer.resource("error-test", "test://error", async () => {
      throw new Error("Resource read failed");
    });

    const [clientTransport, serverTransport] =
      InMemoryTransport.createLinkedPair();

    await Promise.all([
      client.connect(clientTransport),
      mcpServer.server.connect(serverTransport),
    ]);

    await expect(
      client.request(
        {
          method: "resources/read",
          params: {
            uri: "test://error",
          },
        },
        ReadResourceResultSchema,
      ),
    ).rejects.toThrow(/Resource read failed/);
  });

  /***
   * Test: McpError for Invalid Resource URI
   */
  test("should throw McpError for invalid resource URI", async () => {
    const mcpServer = new McpServer({
      name: "test server",
      version: "1.0",
    });
    const client = new Client({
      name: "test client",
      version: "1.0",
    });

    mcpServer.resource("test", "test://resource", async () => ({
      contents: [
        {
          uri: "test://resource",
          text: "Test content",
        },
      ],
    }));

    const [clientTransport, serverTransport] =
      InMemoryTransport.createLinkedPair();

    await Promise.all([
      client.connect(clientTransport),
      mcpServer.server.connect(serverTransport),
    ]);

    await expect(
      client.request(
        {
          method: "resources/read",
          params: {
            uri: "test://nonexistent",
          },
        },
        ReadResourceResultSchema,
      ),
    ).rejects.toThrow(/Resource test:\/\/nonexistent not found/);
  });

  /***
   * Test: Registering a resource template with a complete callback should update server capabilities to advertise support for completion
   */
  test("should advertise support for completion when a resource template with a complete callback is defined", async () => {
    const mcpServer = new McpServer({
      name: "test server",
      version: "1.0",
    });
    const client = new Client({
      name: "test client",
      version: "1.0",
    });

    mcpServer.resource(
      "test",
      new ResourceTemplate("test://resource/{category}", {
        list: undefined,
        complete: {
          category: () => ["books", "movies", "music"],
        },
      }),
      async () => ({
        contents: [
          {
            uri: "test://resource/test",
            text: "Test content",
          },
        ],
      }),
    );

    const [clientTransport, serverTransport] =
      InMemoryTransport.createLinkedPair();

    await Promise.all([
      client.connect(clientTransport),
      mcpServer.server.connect(serverTransport),
    ]);

    expect(client.getServerCapabilities()).toMatchObject({ completions: {} })
  })

  /***
   * Test: Resource Template Parameter Completion
   */
  test("should support completion of resource template parameters", async () => {
    const mcpServer = new McpServer({
      name: "test server",
      version: "1.0",
    });

    const client = new Client({
      name: "test client",
      version: "1.0",
    });

    mcpServer.resource(
      "test",
      new ResourceTemplate("test://resource/{category}", {
        list: undefined,
        complete: {
          category: () => ["books", "movies", "music"],
        },
      }),
      async () => ({
        contents: [
          {
            uri: "test://resource/test",
            text: "Test content",
          },
        ],
      }),
    );

    const [clientTransport, serverTransport] =
      InMemoryTransport.createLinkedPair();

    await Promise.all([
      client.connect(clientTransport),
      mcpServer.server.connect(serverTransport),
    ]);

    const result = await client.request(
      {
        method: "completion/complete",
        params: {
          ref: {
            type: "ref/resource",
            uri: "test://resource/{category}",
          },
          argument: {
            name: "category",
            value: "",
          },
        },
      },
      CompleteResultSchema,
    );

    expect(result.completion.values).toEqual(["books", "movies", "music"]);
    expect(result.completion.total).toBe(3);
  });

  /***
   * Test: Filtered Resource Template Parameter Completion
   */
  test("should support filtered completion of resource template parameters", async () => {
    const mcpServer = new McpServer({
      name: "test server",
      version: "1.0",
    });

    const client = new Client({
      name: "test client",
      version: "1.0",
    });

    mcpServer.resource(
      "test",
      new ResourceTemplate("test://resource/{category}", {
        list: undefined,
        complete: {
          category: (test: string) =>
            ["books", "movies", "music"].filter((value) =>
              value.startsWith(test),
            ),
        },
      }),
      async () => ({
        contents: [
          {
            uri: "test://resource/test",
            text: "Test content",
          },
        ],
      }),
    );

    const [clientTransport, serverTransport] =
      InMemoryTransport.createLinkedPair();

    await Promise.all([
      client.connect(clientTransport),
      mcpServer.server.connect(serverTransport),
    ]);

    const result = await client.request(
      {
        method: "completion/complete",
        params: {
          ref: {
            type: "ref/resource",
            uri: "test://resource/{category}",
          },
          argument: {
            name: "category",
            value: "m",
          },
        },
      },
      CompleteResultSchema,
    );

    expect(result.completion.values).toEqual(["movies", "music"]);
    expect(result.completion.total).toBe(2);
  });

  /***
   * Test: Pass Request ID to Resource Callback
   */
  test("should pass requestId to resource callback via RequestHandlerExtra", async () => {
    const mcpServer = new McpServer({
      name: "test server",
      version: "1.0",
    });

    const client = new Client({
      name: "test client",
      version: "1.0",
    });

    let receivedRequestId: string | number | undefined;
    mcpServer.resource("request-id-test", "test://resource", async (_uri, extra) => {
      receivedRequestId = extra.requestId;
      return {
        contents: [
          {
            uri: "test://resource",
            text: `Received request ID: ${extra.requestId}`,
          },
        ],
      };
    });

    const [clientTransport, serverTransport] = InMemoryTransport.createLinkedPair();

    await Promise.all([
      client.connect(clientTransport),
      mcpServer.server.connect(serverTransport),
    ]);

    const result = await client.request(
      {
        method: "resources/read",
        params: {
          uri: "test://resource",
        },
      },
      ReadResourceResultSchema,
    );

    expect(receivedRequestId).toBeDefined();
    expect(typeof receivedRequestId === 'string' || typeof receivedRequestId === 'number').toBe(true);
    expect(result.contents[0].text).toContain("Received request ID:");
  });
});

describe("prompt()", () => {
  /***
   * Test: Zero-Argument Prompt Registration
   */
  test("should register zero-argument prompt", async () => {
    const mcpServer = new McpServer({
      name: "test server",
      version: "1.0",
    });
    const client = new Client({
      name: "test client",
      version: "1.0",
    });

    mcpServer.prompt("test", async () => ({
      messages: [
        {
          role: "assistant",
          content: {
            type: "text",
            text: "Test response",
          },
        },
      ],
    }));

    const [clientTransport, serverTransport] =
      InMemoryTransport.createLinkedPair();

    await Promise.all([
      client.connect(clientTransport),
      mcpServer.server.connect(serverTransport),
    ]);

    const result = await client.request(
      {
        method: "prompts/list",
      },
      ListPromptsResultSchema,
    );

    expect(result.prompts).toHaveLength(1);
    expect(result.prompts[0].name).toBe("test");
    expect(result.prompts[0].arguments).toBeUndefined();
  });
  /***
   * Test: Updating Existing Prompt
   */
  test("should update existing prompt", async () => {
    const mcpServer = new McpServer({
      name: "test server",
      version: "1.0",
    });
    const notifications: Notification[] = [];
    const client = new Client({
      name: "test client",
      version: "1.0",
    });
    client.fallbackNotificationHandler = async (notification) => {
      notifications.push(notification);
    };

    // Register initial prompt
    const prompt = mcpServer.prompt("test", async () => ({
      messages: [
        {
          role: "assistant",
          content: {
            type: "text",
            text: "Initial response",
          },
        },
      ],
    }));

    // Update the prompt
    prompt.update({
      callback: async () => ({
        messages: [
          {
            role: "assistant",
            content: {
              type: "text",
              text: "Updated response",
            },
          },
        ],
      })
    });

    const [clientTransport, serverTransport] =
      InMemoryTransport.createLinkedPair();

    await Promise.all([
      client.connect(clientTransport),
      mcpServer.connect(serverTransport),
    ]);

    // Call the prompt and verify we get the updated response
    const result = await client.request(
      {
        method: "prompts/get",
        params: {
          name: "test",
        },
      },
      GetPromptResultSchema,
    );

    expect(result.messages).toHaveLength(1);
    expect(result.messages[0].content.text).toBe("Updated response");

    // Update happened before transport was connected, so no notifications should be expected
    expect(notifications).toHaveLength(0);
  });

  /***
   * Test: Updating Prompt with Schema
   */
  test("should update prompt with schema", async () => {
    const mcpServer = new McpServer({
      name: "test server",
      version: "1.0",
    });
    const notifications: Notification[] = [];
    const client = new Client({
      name: "test client",
      version: "1.0",
    });
    client.fallbackNotificationHandler = async (notification) => {
      notifications.push(notification);
    };

    // Register initial prompt
    const prompt = mcpServer.prompt(
      "test",
      {
        name: z.string(),
      },
      async ({ name }) => ({
        messages: [
          {
            role: "assistant",
            content: {
              type: "text",
              text: `Initial: ${name}`,
            },
          },
        ],
      }),
    );

    // Update the prompt with a different schema
    prompt.update({
      argsSchema: {
        name: z.string(),
        value: z.string(),
      },
      callback: async ({ name, value }) => ({
        messages: [
          {
            role: "assistant",
            content: {
              type: "text",
              text: `Updated: ${name}, ${value}`,
            },
          },
        ],
      })
    });

    const [clientTransport, serverTransport] =
      InMemoryTransport.createLinkedPair();

    await Promise.all([
      client.connect(clientTransport),
      mcpServer.connect(serverTransport),
    ]);

    // Verify the schema was updated
    const listResult = await client.request(
      {
        method: "prompts/list",
      },
      ListPromptsResultSchema,
    );

    expect(listResult.prompts[0].arguments).toHaveLength(2);
    expect(listResult.prompts[0].arguments?.map(a => a.name).sort()).toEqual(["name", "value"]);

    // Call the prompt with the new schema
    const getResult = await client.request(
      {
        method: "prompts/get",
        params: {
          name: "test",
          arguments: {
            name: "test",
            value: "value",
          },
        },
      },
      GetPromptResultSchema,
    );

    expect(getResult.messages).toHaveLength(1);
    expect(getResult.messages[0].content.text).toBe("Updated: test, value");

    // Update happened before transport was connected, so no notifications should be expected
    expect(notifications).toHaveLength(0);
  });

  /***
   * Test: Prompt List Changed Notification
   */
  test("should send prompt list changed notification when connected", async () => {
    const mcpServer = new McpServer({
      name: "test server",
      version: "1.0",
    });
    const notifications: Notification[] = [];
    const client = new Client({
      name: "test client",
      version: "1.0",
    });
    client.fallbackNotificationHandler = async (notification) => {
      notifications.push(notification);
    };

    // Register initial prompt
    const prompt = mcpServer.prompt("test", async () => ({
      messages: [
        {
          role: "assistant",
          content: {
            type: "text",
            text: "Test response",
          },
        },
      ],
    }));

    const [clientTransport, serverTransport] = InMemoryTransport.createLinkedPair();

    await Promise.all([
      client.connect(clientTransport),
      mcpServer.connect(serverTransport),
    ]);

    expect(notifications).toHaveLength(0);

    // Now update the prompt while connected
    prompt.update({
      callback: async () => ({
        messages: [
          {
            role: "assistant",
            content: {
              type: "text",
              text: "Updated response",
            },
          },
        ],
      })
    });

    // Yield event loop to let the notification fly
    await new Promise(process.nextTick);

    expect(notifications).toMatchObject([
      { method: "notifications/prompts/list_changed" }
    ]);
  });

  /***
   * Test: Remove Prompt and Send Notification
   */
  test("should remove prompt and send notification when connected", async () => {
    const mcpServer = new McpServer({
      name: "test server",
      version: "1.0",
    });
    const notifications: Notification[] = [];
    const client = new Client({
      name: "test client",
      version: "1.0",
    });
    client.fallbackNotificationHandler = async (notification) => {
      notifications.push(notification);
    };

    // Register initial prompts
    const prompt1 = mcpServer.prompt("prompt1", async () => ({
      messages: [
        {
          role: "assistant",
          content: {
            type: "text",
            text: "Prompt 1 response",
          },
        },
      ],
    }));

    mcpServer.prompt("prompt2", async () => ({
      messages: [
        {
          role: "assistant",
          content: {
            type: "text",
            text: "Prompt 2 response",
          },
        },
      ],
    }));

    const [clientTransport, serverTransport] = InMemoryTransport.createLinkedPair();

    await Promise.all([
      client.connect(clientTransport),
      mcpServer.connect(serverTransport),
    ]);

    // Verify both prompts are registered
    let result = await client.request(
      { method: "prompts/list" },
      ListPromptsResultSchema,
    );

    expect(result.prompts).toHaveLength(2);
    expect(result.prompts.map(p => p.name).sort()).toEqual(["prompt1", "prompt2"]);

    expect(notifications).toHaveLength(0);

    // Remove a prompt
    prompt1.remove()

    // Yield event loop to let the notification fly
    await new Promise(process.nextTick);

    // Should have sent notification
    expect(notifications).toMatchObject([
      { method: "notifications/prompts/list_changed" }
    ]);

    // Verify the prompt was removed
    result = await client.request(
      { method: "prompts/list" },
      ListPromptsResultSchema,
    );

    expect(result.prompts).toHaveLength(1);
    expect(result.prompts[0].name).toBe("prompt2");
  });

  /***
   * Test: Prompt Registration with Arguments Schema
   */
  test("should register prompt with args schema", async () => {
    const mcpServer = new McpServer({
      name: "test server",
      version: "1.0",
    });
    const client = new Client({
      name: "test client",
      version: "1.0",
    });

    mcpServer.prompt(
      "test",
      {
        name: z.string(),
        value: z.string(),
      },
      async ({ name, value }) => ({
        messages: [
          {
            role: "assistant",
            content: {
              type: "text",
              text: `${name}: ${value}`,
            },
          },
        ],
      }),
    );

    const [clientTransport, serverTransport] =
      InMemoryTransport.createLinkedPair();

    await Promise.all([
      client.connect(clientTransport),
      mcpServer.server.connect(serverTransport),
    ]);

    const result = await client.request(
      {
        method: "prompts/list",
      },
      ListPromptsResultSchema,
    );

    expect(result.prompts).toHaveLength(1);
    expect(result.prompts[0].name).toBe("test");
    expect(result.prompts[0].arguments).toEqual([
      { name: "name", required: true },
      { name: "value", required: true },
    ]);
  });

  /***
   * Test: Prompt Registration with Description
   */
  test("should register prompt with description", async () => {
    const mcpServer = new McpServer({
      name: "test server",
      version: "1.0",
    });
    const client = new Client({
      name: "test client",
      version: "1.0",
    });

    mcpServer.prompt("test", "Test description", async () => ({
      messages: [
        {
          role: "assistant",
          content: {
            type: "text",
            text: "Test response",
          },
        },
      ],
    }));

    const [clientTransport, serverTransport] =
      InMemoryTransport.createLinkedPair();

    await Promise.all([
      client.connect(clientTransport),
      mcpServer.server.connect(serverTransport),
    ]);

    const result = await client.request(
      {
        method: "prompts/list",
      },
      ListPromptsResultSchema,
    );

    expect(result.prompts).toHaveLength(1);
    expect(result.prompts[0].name).toBe("test");
    expect(result.prompts[0].description).toBe("Test description");
  });

  /***
   * Test: Prompt Argument Validation
   */
  test("should validate prompt args", async () => {
    const mcpServer = new McpServer({
      name: "test server",
      version: "1.0",
    });

    const client = new Client({
      name: "test client",
      version: "1.0",
    });

    mcpServer.prompt(
      "test",
      {
        name: z.string(),
        value: z.string().min(3),
      },
      async ({ name, value }) => ({
        messages: [
          {
            role: "assistant",
            content: {
              type: "text",
              text: `${name}: ${value}`,
            },
          },
        ],
      }),
    );

    const [clientTransport, serverTransport] =
      InMemoryTransport.createLinkedPair();

    await Promise.all([
      client.connect(clientTransport),
      mcpServer.server.connect(serverTransport),
    ]);

    await expect(
      client.request(
        {
          method: "prompts/get",
          params: {
            name: "test",
            arguments: {
              name: "test",
              value: "ab", // Too short
            },
          },
        },
        GetPromptResultSchema,
      ),
    ).rejects.toThrow(/Invalid arguments/);
  });

  /***
   * Test: Preventing Duplicate Prompt Registration
   */
  test("should prevent duplicate prompt registration", () => {
    const mcpServer = new McpServer({
      name: "test server",
      version: "1.0",
    });

    mcpServer.prompt("test", async () => ({
      messages: [
        {
          role: "assistant",
          content: {
            type: "text",
            text: "Test response",
          },
        },
      ],
    }));

    expect(() => {
      mcpServer.prompt("test", async () => ({
        messages: [
          {
            role: "assistant",
            content: {
              type: "text",
              text: "Test response 2",
            },
          },
        ],
      }));
    }).toThrow(/already registered/);
  });

  /***
   * Test: Multiple Prompt Registration
   */
  test("should allow registering multiple prompts", () => {
    const mcpServer = new McpServer({
      name: "test server",
      version: "1.0",
    });

    // This should succeed
    mcpServer.prompt("prompt1", async () => ({
      messages: [
        {
          role: "assistant",
          content: {
            type: "text",
            text: "Test response 1",
          },
        },
      ],
    }));

    // This should also succeed and not throw about request handlers
    mcpServer.prompt("prompt2", async () => ({
      messages: [
        {
          role: "assistant",
          content: {
            type: "text",
            text: "Test response 2",
          },
        },
      ],
    }));
  });

  /***
   * Test: Prompt Registration with Arguments
   */
  test("should allow registering prompts with arguments", () => {
    const mcpServer = new McpServer({
      name: "test server",
      version: "1.0",
    });

    // This should succeed
    mcpServer.prompt(
      "echo",
      { message: z.string() },
      ({ message }) => ({
        messages: [{
          role: "user",
          content: {
            type: "text",
            text: `Please process this message: ${message}`
          }
        }]
      })
    );
  });

  /***
   * Test: Resources and Prompts with Completion Handlers
   */
  test("should allow registering both resources and prompts with completion handlers", () => {
    const mcpServer = new McpServer({
      name: "test server",
      version: "1.0",
    });

    // Register a resource with completion
    mcpServer.resource(
      "test",
      new ResourceTemplate("test://resource/{category}", {
        list: undefined,
        complete: {
          category: () => ["books", "movies", "music"],
        },
      }),
      async () => ({
        contents: [
          {
            uri: "test://resource/test",
            text: "Test content",
          },
        ],
      }),
    );

    // Register a prompt with completion
    mcpServer.prompt(
      "echo",
      { message: completable(z.string(), () => ["hello", "world"]) },
      ({ message }) => ({
        messages: [{
          role: "user",
          content: {
            type: "text",
            text: `Please process this message: ${message}`
          }
        }]
      })
    );
  });

  /***
   * Test: McpError for Invalid Prompt Name
   */
  test("should throw McpError for invalid prompt name", async () => {
    const mcpServer = new McpServer({
      name: "test server",
      version: "1.0",
    });

    const client = new Client({
      name: "test client",
      version: "1.0",
    });

    mcpServer.prompt("test-prompt", async () => ({
      messages: [
        {
          role: "assistant",
          content: {
            type: "text",
            text: "Test response",
          },
        },
      ],
    }));

    const [clientTransport, serverTransport] =
      InMemoryTransport.createLinkedPair();

    await Promise.all([
      client.connect(clientTransport),
      mcpServer.server.connect(serverTransport),
    ]);

    await expect(
      client.request(
        {
          method: "prompts/get",
          params: {
            name: "nonexistent-prompt",
          },
        },
        GetPromptResultSchema,
      ),
    ).rejects.toThrow(/Prompt nonexistent-prompt not found/);
  });


  /***
   * Test: Registering a prompt with a completable argument should update server capabilities to advertise support for completion
   */
  test("should advertise support for completion when a prompt with a completable argument is defined", async () => {
    const mcpServer = new McpServer({
      name: "test server",
      version: "1.0",
    });
    const client = new Client({
      name: "test client",
      version: "1.0",
    });

    mcpServer.prompt(
      "test-prompt",
      {
        name: completable(z.string(), () => ["Alice", "Bob", "Charlie"]),
      },
      async ({ name }) => ({
        messages: [
          {
            role: "assistant",
            content: {
              type: "text",
              text: `Hello ${name}`,
            },
          },
        ],
      }),
    );

    const [clientTransport, serverTransport] =
      InMemoryTransport.createLinkedPair();

    await Promise.all([
      client.connect(clientTransport),
      mcpServer.server.connect(serverTransport),
    ]);

    expect(client.getServerCapabilities()).toMatchObject({ completions: {} })
  })

  /***
   * Test: Prompt Argument Completion
   */
  test("should support completion of prompt arguments", async () => {
    const mcpServer = new McpServer({
      name: "test server",
      version: "1.0",
    });

    const client = new Client({
      name: "test client",
      version: "1.0",
    });

    mcpServer.prompt(
      "test-prompt",
      {
        name: completable(z.string(), () => ["Alice", "Bob", "Charlie"]),
      },
      async ({ name }) => ({
        messages: [
          {
            role: "assistant",
            content: {
              type: "text",
              text: `Hello ${name}`,
            },
          },
        ],
      }),
    );

    const [clientTransport, serverTransport] =
      InMemoryTransport.createLinkedPair();

    await Promise.all([
      client.connect(clientTransport),
      mcpServer.server.connect(serverTransport),
    ]);

    const result = await client.request(
      {
        method: "completion/complete",
        params: {
          ref: {
            type: "ref/prompt",
            name: "test-prompt",
          },
          argument: {
            name: "name",
            value: "",
          },
        },
      },
      CompleteResultSchema,
    );

    expect(result.completion.values).toEqual(["Alice", "Bob", "Charlie"]);
    expect(result.completion.total).toBe(3);
  });

  /***
   * Test: Filtered Prompt Argument Completion
   */
  test("should support filtered completion of prompt arguments", async () => {
    const mcpServer = new McpServer({
      name: "test server",
      version: "1.0",
    });

    const client = new Client({
      name: "test client",
      version: "1.0",
    });

    mcpServer.prompt(
      "test-prompt",
      {
        name: completable(z.string(), (test) =>
          ["Alice", "Bob", "Charlie"].filter((value) => value.startsWith(test)),
        ),
      },
      async ({ name }) => ({
        messages: [
          {
            role: "assistant",
            content: {
              type: "text",
              text: `Hello ${name}`,
            },
          },
        ],
      }),
    );

    const [clientTransport, serverTransport] =
      InMemoryTransport.createLinkedPair();

    await Promise.all([
      client.connect(clientTransport),
      mcpServer.server.connect(serverTransport),
    ]);

    const result = await client.request(
      {
        method: "completion/complete",
        params: {
          ref: {
            type: "ref/prompt",
            name: "test-prompt",
          },
          argument: {
            name: "name",
            value: "A",
          },
        },
      },
      CompleteResultSchema,
    );

    expect(result.completion.values).toEqual(["Alice"]);
    expect(result.completion.total).toBe(1);
  });

  /***
   * Test: Pass Request ID to Prompt Callback
   */
  test("should pass requestId to prompt callback via RequestHandlerExtra", async () => {
    const mcpServer = new McpServer({
      name: "test server",
      version: "1.0",
    });

    const client = new Client({
      name: "test client",
      version: "1.0",
    });

    let receivedRequestId: string | number | undefined;
    mcpServer.prompt("request-id-test", async (extra) => {
      receivedRequestId = extra.requestId;
      return {
        messages: [
          {
            role: "assistant",
            content: {
              type: "text",
              text: `Received request ID: ${extra.requestId}`,
            },
          },
        ],
      };
    });

    const [clientTransport, serverTransport] = InMemoryTransport.createLinkedPair();

    await Promise.all([
      client.connect(clientTransport),
      mcpServer.server.connect(serverTransport),
    ]);

    const result = await client.request(
      {
        method: "prompts/get",
        params: {
          name: "request-id-test",
        },
      },
      GetPromptResultSchema,
    );

    expect(receivedRequestId).toBeDefined();
    expect(typeof receivedRequestId === 'string' || typeof receivedRequestId === 'number').toBe(true);
    expect(result.messages[0].content.text).toContain("Received request ID:");
  });
<<<<<<< HEAD
});

describe("elicitInput()", () => {

  const checkAvailability = jest.fn().mockResolvedValue(false);
  const findAlternatives = jest.fn().mockResolvedValue([]);
  const makeBooking = jest.fn().mockResolvedValue("BOOKING-123");

  let mcpServer: McpServer;
  let client: Client;

  beforeEach(() => {
    jest.clearAllMocks();

    // Create server with restaurant booking tool
    mcpServer = new McpServer({
      name: "restaurant-booking-server",
      version: "1.0.0",
    });

    // Register the restaurant booking tool from README example
    mcpServer.tool(
      "book-restaurant",
      {
        restaurant: z.string(),
        date: z.string(),
        partySize: z.number()
      },
      async ({ restaurant, date, partySize }) => {
        // Check availability
        const available = await checkAvailability(restaurant, date, partySize);

        if (!available) {
          // Ask user if they want to try alternative dates
          const result = await mcpServer.server.elicitInput({
            message: `No tables available at ${restaurant} on ${date}. Would you like to check alternative dates?`,
            requestedSchema: {
              type: "object",
              properties: {
                checkAlternatives: {
                  type: "boolean",
                  title: "Check alternative dates",
                  description: "Would you like me to check other dates?"
                },
                flexibleDates: {
                  type: "string",
                  title: "Date flexibility",
                  description: "How flexible are your dates?",
                  enum: ["next_day", "same_week", "next_week"],
                  enumNames: ["Next day", "Same week", "Next week"]
                }
              },
              required: ["checkAlternatives"]
            }
          });

          if (result.action === "accept" && result.content?.checkAlternatives) {
            const alternatives = await findAlternatives(
              restaurant,
              date,
              partySize,
              result.content.flexibleDates as string
            );
            return {
              content: [{
                type: "text",
                text: `Found these alternatives: ${alternatives.join(", ")}`
              }]
            };
          }

          return {
            content: [{
              type: "text",
              text: "No booking made. Original date not available."
            }]
          };
        }

        await makeBooking(restaurant, date, partySize);
        return {
          content: [{
            type: "text",
            text: `Booked table for ${partySize} at ${restaurant} on ${date}`
          }]
        };
      }
    );

    // Create client with elicitation capability
    client = new Client(
      {
        name: "test-client",
        version: "1.0.0",
      },
      {
        capabilities: {
          elicitation: {},
        },
      }
    );
  });

  test("should successfully elicit additional information", async () => {
    // Mock availability check to return false
    checkAvailability.mockResolvedValue(false);
    findAlternatives.mockResolvedValue(["2024-12-26", "2024-12-27", "2024-12-28"]);

    // Set up client to accept alternative date checking
    client.setRequestHandler(ElicitRequestSchema, async (request) => {
      expect(request.params.message).toContain("No tables available at ABC Restaurant on 2024-12-25");
      return {
        action: "accept",
        content: {
          checkAlternatives: true,
          flexibleDates: "same_week"
        }
      };
    });

    const [clientTransport, serverTransport] = InMemoryTransport.createLinkedPair();

    await Promise.all([
      client.connect(clientTransport),
      mcpServer.server.connect(serverTransport),
    ]);

    // Call the tool
    const result = await client.callTool({
      name: "book-restaurant",
      arguments: {
        restaurant: "ABC Restaurant",
        date: "2024-12-25",
        partySize: 2
      }
    });

    expect(checkAvailability).toHaveBeenCalledWith("ABC Restaurant", "2024-12-25", 2);
    expect(findAlternatives).toHaveBeenCalledWith("ABC Restaurant", "2024-12-25", 2, "same_week");
    expect(result.content).toEqual([{
      type: "text",
      text: "Found these alternatives: 2024-12-26, 2024-12-27, 2024-12-28"
    }]);
  });

  test("should handle user declining to elicitation request", async () => {
    // Mock availability check to return false
    checkAvailability.mockResolvedValue(false);

    // Set up client to decline alternative date checking
    client.setRequestHandler(ElicitRequestSchema, async () => {
      return {
        action: "accept",
        content: {
          checkAlternatives: false
        }
      };
    });

    const [clientTransport, serverTransport] = InMemoryTransport.createLinkedPair();
=======

  /***
   * Test: Resource Template Metadata Priority
   */
  test("should prioritize individual resource metadata over template metadata", async () => {
    const mcpServer = new McpServer({
      name: "test server",
      version: "1.0",
    });
    const client = new Client({
      name: "test client",
      version: "1.0",
    });

    mcpServer.resource(
      "test",
      new ResourceTemplate("test://resource/{id}", {
        list: async () => ({
          resources: [
            {
              name: "Resource 1",
              uri: "test://resource/1",
              description: "Individual resource description",
              mimeType: "text/plain",
            },
            {
              name: "Resource 2",
              uri: "test://resource/2",
              // This resource has no description or mimeType
            },
          ],
        }),
      }),
      {
        description: "Template description",
        mimeType: "application/json",
      },
      async (uri) => ({
        contents: [
          {
            uri: uri.href,
            text: "Test content",
          },
        ],
      }),
    );

    const [clientTransport, serverTransport] =
      InMemoryTransport.createLinkedPair();

    await Promise.all([
      client.connect(clientTransport),
      mcpServer.server.connect(serverTransport),
    ]);

    const result = await client.request(
      {
        method: "resources/list",
      },
      ListResourcesResultSchema,
    );

    expect(result.resources).toHaveLength(2);

    // Resource 1 should have its own metadata
    expect(result.resources[0].name).toBe("Resource 1");
    expect(result.resources[0].description).toBe("Individual resource description");
    expect(result.resources[0].mimeType).toBe("text/plain");

    // Resource 2 should inherit template metadata
    expect(result.resources[1].name).toBe("Resource 2");
    expect(result.resources[1].description).toBe("Template description");
    expect(result.resources[1].mimeType).toBe("application/json");
  });

  /***
   * Test: Resource Template Metadata Overrides All Fields
   */
  test("should allow resource to override all template metadata fields", async () => {
    const mcpServer = new McpServer({
      name: "test server",
      version: "1.0",
    });
    const client = new Client({
      name: "test client",
      version: "1.0",
    });

    mcpServer.resource(
      "test",
      new ResourceTemplate("test://resource/{id}", {
        list: async () => ({
          resources: [
            {
              name: "Overridden Name",
              uri: "test://resource/1",
              description: "Overridden description",
              mimeType: "text/markdown",
              // Add any other metadata fields if they exist
            },
          ],
        }),
      }),
      {
        name: "Template Name",
        description: "Template description",
        mimeType: "application/json",
      },
      async (uri) => ({
        contents: [
          {
            uri: uri.href,
            text: "Test content",
          },
        ],
      }),
    );

    const [clientTransport, serverTransport] =
      InMemoryTransport.createLinkedPair();

    await Promise.all([
      client.connect(clientTransport),
      mcpServer.server.connect(serverTransport),
    ]);

    const result = await client.request(
      {
        method: "resources/list",
      },
      ListResourcesResultSchema,
    );

    expect(result.resources).toHaveLength(1);

    // All fields should be from the individual resource, not the template
    expect(result.resources[0].name).toBe("Overridden Name");
    expect(result.resources[0].description).toBe("Overridden description");
    expect(result.resources[0].mimeType).toBe("text/markdown");
  });
});

describe("Tool title precedence", () => {
  test("should follow correct title precedence: title → annotations.title → name", async () => {
    const mcpServer = new McpServer({
      name: "test server",
      version: "1.0",
    });
    const client = new Client({
      name: "test client",
      version: "1.0",
    });

    // Tool 1: Only name
    mcpServer.tool(
      "tool_name_only",
      async () => ({
        content: [{ type: "text", text: "Response" }],
      })
    );

    // Tool 2: Name and annotations.title
    mcpServer.tool(
      "tool_with_annotations_title",
      "Tool with annotations title",
      {
        title: "Annotations Title"
      },
      async () => ({
        content: [{ type: "text", text: "Response" }],
      })
    );

    // Tool 3: Name and title (using registerTool)
    mcpServer.registerTool(
      "tool_with_title",
      {
        title: "Regular Title",
        description: "Tool with regular title"
      },
      async () => ({
        content: [{ type: "text", text: "Response" }],
      })
    );

    // Tool 4: All three - title should win
    mcpServer.registerTool(
      "tool_with_all_titles",
      {
        title: "Regular Title Wins",
        description: "Tool with all titles",
        annotations: {
          title: "Annotations Title Should Not Show"
        }
      },
      async () => ({
        content: [{ type: "text", text: "Response" }],
      })
    );

    const [clientTransport, serverTransport] = InMemoryTransport.createLinkedPair();
    await Promise.all([
      client.connect(clientTransport),
      mcpServer.connect(serverTransport),
    ]);

    const result = await client.request(
      { method: "tools/list" },
      ListToolsResultSchema,
    );


    expect(result.tools).toHaveLength(4);

    // Tool 1: Only name - should display name
    const tool1 = result.tools.find(t => t.name === "tool_name_only");
    expect(tool1).toBeDefined();
    expect(getDisplayName(tool1!)).toBe("tool_name_only");

    // Tool 2: Name and annotations.title - should display annotations.title
    const tool2 = result.tools.find(t => t.name === "tool_with_annotations_title");
    expect(tool2).toBeDefined();
    expect(tool2!.annotations?.title).toBe("Annotations Title");
    expect(getDisplayName(tool2!)).toBe("Annotations Title");

    // Tool 3: Name and title - should display title
    const tool3 = result.tools.find(t => t.name === "tool_with_title");
    expect(tool3).toBeDefined();
    expect(tool3!.title).toBe("Regular Title");
    expect(getDisplayName(tool3!)).toBe("Regular Title");

    // Tool 4: All three - title should take precedence
    const tool4 = result.tools.find(t => t.name === "tool_with_all_titles");
    expect(tool4).toBeDefined();
    expect(tool4!.title).toBe("Regular Title Wins");
    expect(tool4!.annotations?.title).toBe("Annotations Title Should Not Show");
    expect(getDisplayName(tool4!)).toBe("Regular Title Wins");
  });

  test("getDisplayName unit tests for title precedence", () => {

    // Test 1: Only name
    expect(getDisplayName({ name: "tool_name" })).toBe("tool_name");

    // Test 2: Name and title - title wins
    expect(getDisplayName({
      name: "tool_name",
      title: "Tool Title"
    })).toBe("Tool Title");

    // Test 3: Name and annotations.title - annotations.title wins
    expect(getDisplayName({
      name: "tool_name",
      annotations: { title: "Annotations Title" }
    })).toBe("Annotations Title");

    // Test 4: All three - title wins (correct precedence)
    expect(getDisplayName({
      name: "tool_name",
      title: "Regular Title",
      annotations: { title: "Annotations Title" }
    })).toBe("Regular Title");

    // Test 5: Empty title should not be used
    expect(getDisplayName({
      name: "tool_name",
      title: "",
      annotations: { title: "Annotations Title" }
    })).toBe("Annotations Title");

    // Test 6: Undefined vs null handling
    expect(getDisplayName({
      name: "tool_name",
      title: undefined,
      annotations: { title: "Annotations Title" }
    })).toBe("Annotations Title");
  });

  test("should support resource template completion with resolved context", async () => {
    const mcpServer = new McpServer({
      name: "test server",
      version: "1.0",
    });

    const client = new Client({
      name: "test client",
      version: "1.0",
    });

    mcpServer.registerResource(
      "test",
      new ResourceTemplate("github://repos/{owner}/{repo}", {
        list: undefined,
        complete: {
          repo: (value, context) => {
            if (context?.arguments?.["owner"] === "org1") {
              return ["project1", "project2", "project3"].filter(r => r.startsWith(value));
            } else if (context?.arguments?.["owner"] === "org2") {
              return ["repo1", "repo2", "repo3"].filter(r => r.startsWith(value));
            }
            return [];
          },
        },
      }),
      {
        title: "GitHub Repository",
        description: "Repository information"
      },
      async () => ({
        contents: [
          {
            uri: "github://repos/test/test",
            text: "Test content",
          },
        ],
      }),
    );

    const [clientTransport, serverTransport] =
      InMemoryTransport.createLinkedPair();
>>>>>>> 61ef3c99

    await Promise.all([
      client.connect(clientTransport),
      mcpServer.server.connect(serverTransport),
    ]);

<<<<<<< HEAD
    // Call the tool
    const result = await client.callTool({
      name: "book-restaurant",
      arguments: {
        restaurant: "ABC Restaurant",
        date: "2024-12-25",
        partySize: 2
      }
    });

    expect(checkAvailability).toHaveBeenCalledWith("ABC Restaurant", "2024-12-25", 2);
    expect(findAlternatives).not.toHaveBeenCalled();
    expect(result.content).toEqual([{
      type: "text",
      text: "No booking made. Original date not available."
    }]);
  });

  test("should handle user cancelling the elicitation", async () => {
    // Mock availability check to return false
    checkAvailability.mockResolvedValue(false);

    // Set up client to cancel the elicitation
    client.setRequestHandler(ElicitRequestSchema, async () => {
      return {
        action: "cancel"
      };
    });

    const [clientTransport, serverTransport] = InMemoryTransport.createLinkedPair();
=======
    // Test with microsoft owner
    const result1 = await client.request(
      {
        method: "completion/complete",
        params: {
          ref: {
            type: "ref/resource",
            uri: "github://repos/{owner}/{repo}",
          },
          argument: {
            name: "repo",
            value: "p",
          },
          context: {
            arguments: {
              owner: "org1",
            },
          },
        },
      },
      CompleteResultSchema,
    );

    expect(result1.completion.values).toEqual(["project1", "project2", "project3"]);
    expect(result1.completion.total).toBe(3);

    // Test with facebook owner
    const result2 = await client.request(
      {
        method: "completion/complete",
        params: {
          ref: {
            type: "ref/resource",
            uri: "github://repos/{owner}/{repo}",
          },
          argument: {
            name: "repo",
            value: "r",
          },
          context: {
            arguments: {
              owner: "org2",
            },
          },
        },
      },
      CompleteResultSchema,
    );

    expect(result2.completion.values).toEqual(["repo1", "repo2", "repo3"]);
    expect(result2.completion.total).toBe(3);

    // Test with no resolved context
    const result3 = await client.request(
      {
        method: "completion/complete",
        params: {
          ref: {
            type: "ref/resource",
            uri: "github://repos/{owner}/{repo}",
          },
          argument: {
            name: "repo",
            value: "t",
          },
        },
      },
      CompleteResultSchema,
    );

    expect(result3.completion.values).toEqual([]);
    expect(result3.completion.total).toBe(0);
  });

  test("should support prompt argument completion with resolved context", async () => {
    const mcpServer = new McpServer({
      name: "test server",
      version: "1.0",
    });

    const client = new Client({
      name: "test client",
      version: "1.0",
    });

    mcpServer.registerPrompt(
      "test-prompt",
      {
        title: "Team Greeting",
        description: "Generate a greeting for team members",
        argsSchema: {
          department: completable(z.string(), (value) => {
            return ["engineering", "sales", "marketing", "support"].filter(d => d.startsWith(value));
          }),
          name: completable(z.string(), (value, context) => {
            const department = context?.arguments?.["department"];
            if (department === "engineering") {
              return ["Alice", "Bob", "Charlie"].filter(n => n.startsWith(value));
            } else if (department === "sales") {
              return ["David", "Eve", "Frank"].filter(n => n.startsWith(value));
            } else if (department === "marketing") {
              return ["Grace", "Henry", "Iris"].filter(n => n.startsWith(value));
            }
            return ["Guest"].filter(n => n.startsWith(value));
          }),
        }
      },
      async ({ department, name }) => ({
        messages: [
          {
            role: "assistant",
            content: {
              type: "text",
              text: `Hello ${name}, welcome to the ${department} team!`,
            },
          },
        ],
      }),
    );

    const [clientTransport, serverTransport] =
      InMemoryTransport.createLinkedPair();
>>>>>>> 61ef3c99

    await Promise.all([
      client.connect(clientTransport),
      mcpServer.server.connect(serverTransport),
    ]);

<<<<<<< HEAD
    // Call the tool
    const result = await client.callTool({
      name: "book-restaurant",
      arguments: {
        restaurant: "ABC Restaurant",
        date: "2024-12-25",
        partySize: 2
      }
    });

    expect(checkAvailability).toHaveBeenCalledWith("ABC Restaurant", "2024-12-25", 2);
    expect(findAlternatives).not.toHaveBeenCalled();
    expect(result.content).toEqual([{
      type: "text",
      text: "No booking made. Original date not available."
    }]);
=======
    // Test with engineering department
    const result1 = await client.request(
      {
        method: "completion/complete",
        params: {
          ref: {
            type: "ref/prompt",
            name: "test-prompt",
          },
          argument: {
            name: "name",
            value: "A",
          },
          context: {
            arguments: {
              department: "engineering",
            },
          },
        },
      },
      CompleteResultSchema,
    );

    expect(result1.completion.values).toEqual(["Alice"]);

    // Test with sales department
    const result2 = await client.request(
      {
        method: "completion/complete",
        params: {
          ref: {
            type: "ref/prompt",
            name: "test-prompt",
          },
          argument: {
            name: "name",
            value: "D",
          },
          context: {
            arguments: {
              department: "sales",
            },
          },
        },
      },
      CompleteResultSchema,
    );

    expect(result2.completion.values).toEqual(["David"]);

    // Test with marketing department
    const result3 = await client.request(
      {
        method: "completion/complete",
        params: {
          ref: {
            type: "ref/prompt",
            name: "test-prompt",
          },
          argument: {
            name: "name",
            value: "G",
          },
          context: {
            arguments: {
              department: "marketing",
            },
          },
        },
      },
      CompleteResultSchema,
    );

    expect(result3.completion.values).toEqual(["Grace"]);

    // Test with no resolved context
    const result4 = await client.request(
      {
        method: "completion/complete",
        params: {
          ref: {
            type: "ref/prompt",
            name: "test-prompt",
          },
          argument: {
            name: "name",
            value: "G",
          },
        },
      },
      CompleteResultSchema,
    );

    expect(result4.completion.values).toEqual(["Guest"]);
>>>>>>> 61ef3c99
  });
});<|MERGE_RESOLUTION|>--- conflicted
+++ resolved
@@ -3459,7 +3459,555 @@
     expect(typeof receivedRequestId === 'string' || typeof receivedRequestId === 'number').toBe(true);
     expect(result.messages[0].content.text).toContain("Received request ID:");
   });
-<<<<<<< HEAD
+
+  /***
+   * Test: Resource Template Metadata Priority
+   */
+  test("should prioritize individual resource metadata over template metadata", async () => {
+    const mcpServer = new McpServer({
+      name: "test server",
+      version: "1.0",
+    });
+    const client = new Client({
+      name: "test client",
+      version: "1.0",
+    });
+
+    mcpServer.resource(
+      "test",
+      new ResourceTemplate("test://resource/{id}", {
+        list: async () => ({
+          resources: [
+            {
+              name: "Resource 1",
+              uri: "test://resource/1",
+              description: "Individual resource description",
+              mimeType: "text/plain",
+            },
+            {
+              name: "Resource 2",
+              uri: "test://resource/2",
+              // This resource has no description or mimeType
+            },
+          ],
+        }),
+      }),
+      {
+        description: "Template description",
+        mimeType: "application/json",
+      },
+      async (uri) => ({
+        contents: [
+          {
+            uri: uri.href,
+            text: "Test content",
+          },
+        ],
+      }),
+    );
+
+    const [clientTransport, serverTransport] =
+      InMemoryTransport.createLinkedPair();
+
+    await Promise.all([
+      client.connect(clientTransport),
+      mcpServer.server.connect(serverTransport),
+    ]);
+
+    const result = await client.request(
+      {
+        method: "resources/list",
+      },
+      ListResourcesResultSchema,
+    );
+
+    expect(result.resources).toHaveLength(2);
+
+    // Resource 1 should have its own metadata
+    expect(result.resources[0].name).toBe("Resource 1");
+    expect(result.resources[0].description).toBe("Individual resource description");
+    expect(result.resources[0].mimeType).toBe("text/plain");
+
+    // Resource 2 should inherit template metadata
+    expect(result.resources[1].name).toBe("Resource 2");
+    expect(result.resources[1].description).toBe("Template description");
+    expect(result.resources[1].mimeType).toBe("application/json");
+  });
+
+  /***
+   * Test: Resource Template Metadata Overrides All Fields
+   */
+  test("should allow resource to override all template metadata fields", async () => {
+    const mcpServer = new McpServer({
+      name: "test server",
+      version: "1.0",
+    });
+    const client = new Client({
+      name: "test client",
+      version: "1.0",
+    });
+
+    mcpServer.resource(
+      "test",
+      new ResourceTemplate("test://resource/{id}", {
+        list: async () => ({
+          resources: [
+            {
+              name: "Overridden Name",
+              uri: "test://resource/1",
+              description: "Overridden description",
+              mimeType: "text/markdown",
+              // Add any other metadata fields if they exist
+            },
+          ],
+        }),
+      }),
+      {
+        name: "Template Name",
+        description: "Template description",
+        mimeType: "application/json",
+      },
+      async (uri) => ({
+        contents: [
+          {
+            uri: uri.href,
+            text: "Test content",
+          },
+        ],
+      }),
+    );
+
+    const [clientTransport, serverTransport] =
+      InMemoryTransport.createLinkedPair();
+
+    await Promise.all([
+      client.connect(clientTransport),
+      mcpServer.server.connect(serverTransport),
+    ]);
+
+    const result = await client.request(
+      {
+        method: "resources/list",
+      },
+      ListResourcesResultSchema,
+    );
+
+    expect(result.resources).toHaveLength(1);
+
+    // All fields should be from the individual resource, not the template
+    expect(result.resources[0].name).toBe("Overridden Name");
+    expect(result.resources[0].description).toBe("Overridden description");
+    expect(result.resources[0].mimeType).toBe("text/markdown");
+  });
+});
+
+describe("Tool title precedence", () => {
+  test("should follow correct title precedence: title → annotations.title → name", async () => {
+    const mcpServer = new McpServer({
+      name: "test server",
+      version: "1.0",
+    });
+    const client = new Client({
+      name: "test client",
+      version: "1.0",
+    });
+
+    // Tool 1: Only name
+    mcpServer.tool(
+      "tool_name_only",
+      async () => ({
+        content: [{ type: "text", text: "Response" }],
+      })
+    );
+
+    // Tool 2: Name and annotations.title
+    mcpServer.tool(
+      "tool_with_annotations_title",
+      "Tool with annotations title",
+      {
+        title: "Annotations Title"
+      },
+      async () => ({
+        content: [{ type: "text", text: "Response" }],
+      })
+    );
+
+    // Tool 3: Name and title (using registerTool)
+    mcpServer.registerTool(
+      "tool_with_title",
+      {
+        title: "Regular Title",
+        description: "Tool with regular title"
+      },
+      async () => ({
+        content: [{ type: "text", text: "Response" }],
+      })
+    );
+
+    // Tool 4: All three - title should win
+    mcpServer.registerTool(
+      "tool_with_all_titles",
+      {
+        title: "Regular Title Wins",
+        description: "Tool with all titles",
+        annotations: {
+          title: "Annotations Title Should Not Show"
+        }
+      },
+      async () => ({
+        content: [{ type: "text", text: "Response" }],
+      })
+    );
+
+    const [clientTransport, serverTransport] = InMemoryTransport.createLinkedPair();
+    await Promise.all([
+      client.connect(clientTransport),
+      mcpServer.connect(serverTransport),
+    ]);
+
+    const result = await client.request(
+      { method: "tools/list" },
+      ListToolsResultSchema,
+    );
+
+
+    expect(result.tools).toHaveLength(4);
+
+    // Tool 1: Only name - should display name
+    const tool1 = result.tools.find(t => t.name === "tool_name_only");
+    expect(tool1).toBeDefined();
+    expect(getDisplayName(tool1!)).toBe("tool_name_only");
+
+    // Tool 2: Name and annotations.title - should display annotations.title
+    const tool2 = result.tools.find(t => t.name === "tool_with_annotations_title");
+    expect(tool2).toBeDefined();
+    expect(tool2!.annotations?.title).toBe("Annotations Title");
+    expect(getDisplayName(tool2!)).toBe("Annotations Title");
+
+    // Tool 3: Name and title - should display title
+    const tool3 = result.tools.find(t => t.name === "tool_with_title");
+    expect(tool3).toBeDefined();
+    expect(tool3!.title).toBe("Regular Title");
+    expect(getDisplayName(tool3!)).toBe("Regular Title");
+
+    // Tool 4: All three - title should take precedence
+    const tool4 = result.tools.find(t => t.name === "tool_with_all_titles");
+    expect(tool4).toBeDefined();
+    expect(tool4!.title).toBe("Regular Title Wins");
+    expect(tool4!.annotations?.title).toBe("Annotations Title Should Not Show");
+    expect(getDisplayName(tool4!)).toBe("Regular Title Wins");
+  });
+
+  test("getDisplayName unit tests for title precedence", () => {
+
+    // Test 1: Only name
+    expect(getDisplayName({ name: "tool_name" })).toBe("tool_name");
+
+    // Test 2: Name and title - title wins
+    expect(getDisplayName({
+      name: "tool_name",
+      title: "Tool Title"
+    })).toBe("Tool Title");
+
+    // Test 3: Name and annotations.title - annotations.title wins
+    expect(getDisplayName({
+      name: "tool_name",
+      annotations: { title: "Annotations Title" }
+    })).toBe("Annotations Title");
+
+    // Test 4: All three - title wins (correct precedence)
+    expect(getDisplayName({
+      name: "tool_name",
+      title: "Regular Title",
+      annotations: { title: "Annotations Title" }
+    })).toBe("Regular Title");
+
+    // Test 5: Empty title should not be used
+    expect(getDisplayName({
+      name: "tool_name",
+      title: "",
+      annotations: { title: "Annotations Title" }
+    })).toBe("Annotations Title");
+
+    // Test 6: Undefined vs null handling
+    expect(getDisplayName({
+      name: "tool_name",
+      title: undefined,
+      annotations: { title: "Annotations Title" }
+    })).toBe("Annotations Title");
+  });
+
+  test("should support resource template completion with resolved context", async () => {
+    const mcpServer = new McpServer({
+      name: "test server",
+      version: "1.0",
+    });
+
+    const client = new Client({
+      name: "test client",
+      version: "1.0",
+    });
+
+    mcpServer.registerResource(
+      "test",
+      new ResourceTemplate("github://repos/{owner}/{repo}", {
+        list: undefined,
+        complete: {
+          repo: (value, context) => {
+            if (context?.arguments?.["owner"] === "org1") {
+              return ["project1", "project2", "project3"].filter(r => r.startsWith(value));
+            } else if (context?.arguments?.["owner"] === "org2") {
+              return ["repo1", "repo2", "repo3"].filter(r => r.startsWith(value));
+            }
+            return [];
+          },
+        },
+      }),
+      {
+        title: "GitHub Repository",
+        description: "Repository information"
+      },
+      async () => ({
+        contents: [
+          {
+            uri: "github://repos/test/test",
+            text: "Test content",
+          },
+        ],
+      }),
+    );
+
+    const [clientTransport, serverTransport] =
+      InMemoryTransport.createLinkedPair();
+
+    await Promise.all([
+      client.connect(clientTransport),
+      mcpServer.server.connect(serverTransport),
+    ]);
+
+    // Test with microsoft owner
+    const result1 = await client.request(
+      {
+        method: "completion/complete",
+        params: {
+          ref: {
+            type: "ref/resource",
+            uri: "github://repos/{owner}/{repo}",
+          },
+          argument: {
+            name: "repo",
+            value: "p",
+          },
+          context: {
+            arguments: {
+              owner: "org1",
+            },
+          },
+        },
+      },
+      CompleteResultSchema,
+    );
+
+    expect(result1.completion.values).toEqual(["project1", "project2", "project3"]);
+    expect(result1.completion.total).toBe(3);
+
+    // Test with facebook owner
+    const result2 = await client.request(
+      {
+        method: "completion/complete",
+        params: {
+          ref: {
+            type: "ref/resource",
+            uri: "github://repos/{owner}/{repo}",
+          },
+          argument: {
+            name: "repo",
+            value: "r",
+          },
+          context: {
+            arguments: {
+              owner: "org2",
+            },
+          },
+        },
+      },
+      CompleteResultSchema,
+    );
+
+    expect(result2.completion.values).toEqual(["repo1", "repo2", "repo3"]);
+    expect(result2.completion.total).toBe(3);
+
+    // Test with no resolved context
+    const result3 = await client.request(
+      {
+        method: "completion/complete",
+        params: {
+          ref: {
+            type: "ref/resource",
+            uri: "github://repos/{owner}/{repo}",
+          },
+          argument: {
+            name: "repo",
+            value: "t",
+          },
+        },
+      },
+      CompleteResultSchema,
+    );
+
+    expect(result3.completion.values).toEqual([]);
+    expect(result3.completion.total).toBe(0);
+  });
+
+  test("should support prompt argument completion with resolved context", async () => {
+    const mcpServer = new McpServer({
+      name: "test server",
+      version: "1.0",
+    });
+
+    const client = new Client({
+      name: "test client",
+      version: "1.0",
+    });
+
+    mcpServer.registerPrompt(
+      "test-prompt",
+      {
+        title: "Team Greeting",
+        description: "Generate a greeting for team members",
+        argsSchema: {
+          department: completable(z.string(), (value) => {
+            return ["engineering", "sales", "marketing", "support"].filter(d => d.startsWith(value));
+          }),
+          name: completable(z.string(), (value, context) => {
+            const department = context?.arguments?.["department"];
+            if (department === "engineering") {
+              return ["Alice", "Bob", "Charlie"].filter(n => n.startsWith(value));
+            } else if (department === "sales") {
+              return ["David", "Eve", "Frank"].filter(n => n.startsWith(value));
+            } else if (department === "marketing") {
+              return ["Grace", "Henry", "Iris"].filter(n => n.startsWith(value));
+            }
+            return ["Guest"].filter(n => n.startsWith(value));
+          }),
+        }
+      },
+      async ({ department, name }) => ({
+        messages: [
+          {
+            role: "assistant",
+            content: {
+              type: "text",
+              text: `Hello ${name}, welcome to the ${department} team!`,
+            },
+          },
+        ],
+      }),
+    );
+
+    const [clientTransport, serverTransport] =
+      InMemoryTransport.createLinkedPair();
+
+    await Promise.all([
+      client.connect(clientTransport),
+      mcpServer.server.connect(serverTransport),
+    ]);
+
+    // Test with engineering department
+    const result1 = await client.request(
+      {
+        method: "completion/complete",
+        params: {
+          ref: {
+            type: "ref/prompt",
+            name: "test-prompt",
+          },
+          argument: {
+            name: "name",
+            value: "A",
+          },
+          context: {
+            arguments: {
+              department: "engineering",
+            },
+          },
+        },
+      },
+      CompleteResultSchema,
+    );
+
+    expect(result1.completion.values).toEqual(["Alice"]);
+
+    // Test with sales department
+    const result2 = await client.request(
+      {
+        method: "completion/complete",
+        params: {
+          ref: {
+            type: "ref/prompt",
+            name: "test-prompt",
+          },
+          argument: {
+            name: "name",
+            value: "D",
+          },
+          context: {
+            arguments: {
+              department: "sales",
+            },
+          },
+        },
+      },
+      CompleteResultSchema,
+    );
+
+    expect(result2.completion.values).toEqual(["David"]);
+
+    // Test with marketing department
+    const result3 = await client.request(
+      {
+        method: "completion/complete",
+        params: {
+          ref: {
+            type: "ref/prompt",
+            name: "test-prompt",
+          },
+          argument: {
+            name: "name",
+            value: "G",
+          },
+          context: {
+            arguments: {
+              department: "marketing",
+            },
+          },
+        },
+      },
+      CompleteResultSchema,
+    );
+
+    expect(result3.completion.values).toEqual(["Grace"]);
+
+    // Test with no resolved context
+    const result4 = await client.request(
+      {
+        method: "completion/complete",
+        params: {
+          ref: {
+            type: "ref/prompt",
+            name: "test-prompt",
+          },
+          argument: {
+            name: "name",
+            value: "G",
+          },
+        },
+      },
+      CompleteResultSchema,
+    );
+
+    expect(result4.completion.values).toEqual(["Guest"]);
+  });
 });
 
 describe("elicitInput()", () => {
@@ -3620,335 +4168,12 @@
     });
 
     const [clientTransport, serverTransport] = InMemoryTransport.createLinkedPair();
-=======
-
-  /***
-   * Test: Resource Template Metadata Priority
-   */
-  test("should prioritize individual resource metadata over template metadata", async () => {
-    const mcpServer = new McpServer({
-      name: "test server",
-      version: "1.0",
-    });
-    const client = new Client({
-      name: "test client",
-      version: "1.0",
-    });
-
-    mcpServer.resource(
-      "test",
-      new ResourceTemplate("test://resource/{id}", {
-        list: async () => ({
-          resources: [
-            {
-              name: "Resource 1",
-              uri: "test://resource/1",
-              description: "Individual resource description",
-              mimeType: "text/plain",
-            },
-            {
-              name: "Resource 2",
-              uri: "test://resource/2",
-              // This resource has no description or mimeType
-            },
-          ],
-        }),
-      }),
-      {
-        description: "Template description",
-        mimeType: "application/json",
-      },
-      async (uri) => ({
-        contents: [
-          {
-            uri: uri.href,
-            text: "Test content",
-          },
-        ],
-      }),
-    );
-
-    const [clientTransport, serverTransport] =
-      InMemoryTransport.createLinkedPair();
-
-    await Promise.all([
-      client.connect(clientTransport),
-      mcpServer.server.connect(serverTransport),
-    ]);
-
-    const result = await client.request(
-      {
-        method: "resources/list",
-      },
-      ListResourcesResultSchema,
-    );
-
-    expect(result.resources).toHaveLength(2);
-
-    // Resource 1 should have its own metadata
-    expect(result.resources[0].name).toBe("Resource 1");
-    expect(result.resources[0].description).toBe("Individual resource description");
-    expect(result.resources[0].mimeType).toBe("text/plain");
-
-    // Resource 2 should inherit template metadata
-    expect(result.resources[1].name).toBe("Resource 2");
-    expect(result.resources[1].description).toBe("Template description");
-    expect(result.resources[1].mimeType).toBe("application/json");
-  });
-
-  /***
-   * Test: Resource Template Metadata Overrides All Fields
-   */
-  test("should allow resource to override all template metadata fields", async () => {
-    const mcpServer = new McpServer({
-      name: "test server",
-      version: "1.0",
-    });
-    const client = new Client({
-      name: "test client",
-      version: "1.0",
-    });
-
-    mcpServer.resource(
-      "test",
-      new ResourceTemplate("test://resource/{id}", {
-        list: async () => ({
-          resources: [
-            {
-              name: "Overridden Name",
-              uri: "test://resource/1",
-              description: "Overridden description",
-              mimeType: "text/markdown",
-              // Add any other metadata fields if they exist
-            },
-          ],
-        }),
-      }),
-      {
-        name: "Template Name",
-        description: "Template description",
-        mimeType: "application/json",
-      },
-      async (uri) => ({
-        contents: [
-          {
-            uri: uri.href,
-            text: "Test content",
-          },
-        ],
-      }),
-    );
-
-    const [clientTransport, serverTransport] =
-      InMemoryTransport.createLinkedPair();
-
-    await Promise.all([
-      client.connect(clientTransport),
-      mcpServer.server.connect(serverTransport),
-    ]);
-
-    const result = await client.request(
-      {
-        method: "resources/list",
-      },
-      ListResourcesResultSchema,
-    );
-
-    expect(result.resources).toHaveLength(1);
-
-    // All fields should be from the individual resource, not the template
-    expect(result.resources[0].name).toBe("Overridden Name");
-    expect(result.resources[0].description).toBe("Overridden description");
-    expect(result.resources[0].mimeType).toBe("text/markdown");
-  });
-});
-
-describe("Tool title precedence", () => {
-  test("should follow correct title precedence: title → annotations.title → name", async () => {
-    const mcpServer = new McpServer({
-      name: "test server",
-      version: "1.0",
-    });
-    const client = new Client({
-      name: "test client",
-      version: "1.0",
-    });
-
-    // Tool 1: Only name
-    mcpServer.tool(
-      "tool_name_only",
-      async () => ({
-        content: [{ type: "text", text: "Response" }],
-      })
-    );
-
-    // Tool 2: Name and annotations.title
-    mcpServer.tool(
-      "tool_with_annotations_title",
-      "Tool with annotations title",
-      {
-        title: "Annotations Title"
-      },
-      async () => ({
-        content: [{ type: "text", text: "Response" }],
-      })
-    );
-
-    // Tool 3: Name and title (using registerTool)
-    mcpServer.registerTool(
-      "tool_with_title",
-      {
-        title: "Regular Title",
-        description: "Tool with regular title"
-      },
-      async () => ({
-        content: [{ type: "text", text: "Response" }],
-      })
-    );
-
-    // Tool 4: All three - title should win
-    mcpServer.registerTool(
-      "tool_with_all_titles",
-      {
-        title: "Regular Title Wins",
-        description: "Tool with all titles",
-        annotations: {
-          title: "Annotations Title Should Not Show"
-        }
-      },
-      async () => ({
-        content: [{ type: "text", text: "Response" }],
-      })
-    );
-
-    const [clientTransport, serverTransport] = InMemoryTransport.createLinkedPair();
-    await Promise.all([
-      client.connect(clientTransport),
-      mcpServer.connect(serverTransport),
-    ]);
-
-    const result = await client.request(
-      { method: "tools/list" },
-      ListToolsResultSchema,
-    );
-
-
-    expect(result.tools).toHaveLength(4);
-
-    // Tool 1: Only name - should display name
-    const tool1 = result.tools.find(t => t.name === "tool_name_only");
-    expect(tool1).toBeDefined();
-    expect(getDisplayName(tool1!)).toBe("tool_name_only");
-
-    // Tool 2: Name and annotations.title - should display annotations.title
-    const tool2 = result.tools.find(t => t.name === "tool_with_annotations_title");
-    expect(tool2).toBeDefined();
-    expect(tool2!.annotations?.title).toBe("Annotations Title");
-    expect(getDisplayName(tool2!)).toBe("Annotations Title");
-
-    // Tool 3: Name and title - should display title
-    const tool3 = result.tools.find(t => t.name === "tool_with_title");
-    expect(tool3).toBeDefined();
-    expect(tool3!.title).toBe("Regular Title");
-    expect(getDisplayName(tool3!)).toBe("Regular Title");
-
-    // Tool 4: All three - title should take precedence
-    const tool4 = result.tools.find(t => t.name === "tool_with_all_titles");
-    expect(tool4).toBeDefined();
-    expect(tool4!.title).toBe("Regular Title Wins");
-    expect(tool4!.annotations?.title).toBe("Annotations Title Should Not Show");
-    expect(getDisplayName(tool4!)).toBe("Regular Title Wins");
-  });
-
-  test("getDisplayName unit tests for title precedence", () => {
-
-    // Test 1: Only name
-    expect(getDisplayName({ name: "tool_name" })).toBe("tool_name");
-
-    // Test 2: Name and title - title wins
-    expect(getDisplayName({
-      name: "tool_name",
-      title: "Tool Title"
-    })).toBe("Tool Title");
-
-    // Test 3: Name and annotations.title - annotations.title wins
-    expect(getDisplayName({
-      name: "tool_name",
-      annotations: { title: "Annotations Title" }
-    })).toBe("Annotations Title");
-
-    // Test 4: All three - title wins (correct precedence)
-    expect(getDisplayName({
-      name: "tool_name",
-      title: "Regular Title",
-      annotations: { title: "Annotations Title" }
-    })).toBe("Regular Title");
-
-    // Test 5: Empty title should not be used
-    expect(getDisplayName({
-      name: "tool_name",
-      title: "",
-      annotations: { title: "Annotations Title" }
-    })).toBe("Annotations Title");
-
-    // Test 6: Undefined vs null handling
-    expect(getDisplayName({
-      name: "tool_name",
-      title: undefined,
-      annotations: { title: "Annotations Title" }
-    })).toBe("Annotations Title");
-  });
-
-  test("should support resource template completion with resolved context", async () => {
-    const mcpServer = new McpServer({
-      name: "test server",
-      version: "1.0",
-    });
-
-    const client = new Client({
-      name: "test client",
-      version: "1.0",
-    });
-
-    mcpServer.registerResource(
-      "test",
-      new ResourceTemplate("github://repos/{owner}/{repo}", {
-        list: undefined,
-        complete: {
-          repo: (value, context) => {
-            if (context?.arguments?.["owner"] === "org1") {
-              return ["project1", "project2", "project3"].filter(r => r.startsWith(value));
-            } else if (context?.arguments?.["owner"] === "org2") {
-              return ["repo1", "repo2", "repo3"].filter(r => r.startsWith(value));
-            }
-            return [];
-          },
-        },
-      }),
-      {
-        title: "GitHub Repository",
-        description: "Repository information"
-      },
-      async () => ({
-        contents: [
-          {
-            uri: "github://repos/test/test",
-            text: "Test content",
-          },
-        ],
-      }),
-    );
-
-    const [clientTransport, serverTransport] =
-      InMemoryTransport.createLinkedPair();
->>>>>>> 61ef3c99
-
-    await Promise.all([
-      client.connect(clientTransport),
-      mcpServer.server.connect(serverTransport),
-    ]);
-
-<<<<<<< HEAD
+
+    await Promise.all([
+      client.connect(clientTransport),
+      mcpServer.server.connect(serverTransport),
+    ]);
+
     // Call the tool
     const result = await client.callTool({
       name: "book-restaurant",
@@ -3979,137 +4204,12 @@
     });
 
     const [clientTransport, serverTransport] = InMemoryTransport.createLinkedPair();
-=======
-    // Test with microsoft owner
-    const result1 = await client.request(
-      {
-        method: "completion/complete",
-        params: {
-          ref: {
-            type: "ref/resource",
-            uri: "github://repos/{owner}/{repo}",
-          },
-          argument: {
-            name: "repo",
-            value: "p",
-          },
-          context: {
-            arguments: {
-              owner: "org1",
-            },
-          },
-        },
-      },
-      CompleteResultSchema,
-    );
-
-    expect(result1.completion.values).toEqual(["project1", "project2", "project3"]);
-    expect(result1.completion.total).toBe(3);
-
-    // Test with facebook owner
-    const result2 = await client.request(
-      {
-        method: "completion/complete",
-        params: {
-          ref: {
-            type: "ref/resource",
-            uri: "github://repos/{owner}/{repo}",
-          },
-          argument: {
-            name: "repo",
-            value: "r",
-          },
-          context: {
-            arguments: {
-              owner: "org2",
-            },
-          },
-        },
-      },
-      CompleteResultSchema,
-    );
-
-    expect(result2.completion.values).toEqual(["repo1", "repo2", "repo3"]);
-    expect(result2.completion.total).toBe(3);
-
-    // Test with no resolved context
-    const result3 = await client.request(
-      {
-        method: "completion/complete",
-        params: {
-          ref: {
-            type: "ref/resource",
-            uri: "github://repos/{owner}/{repo}",
-          },
-          argument: {
-            name: "repo",
-            value: "t",
-          },
-        },
-      },
-      CompleteResultSchema,
-    );
-
-    expect(result3.completion.values).toEqual([]);
-    expect(result3.completion.total).toBe(0);
-  });
-
-  test("should support prompt argument completion with resolved context", async () => {
-    const mcpServer = new McpServer({
-      name: "test server",
-      version: "1.0",
-    });
-
-    const client = new Client({
-      name: "test client",
-      version: "1.0",
-    });
-
-    mcpServer.registerPrompt(
-      "test-prompt",
-      {
-        title: "Team Greeting",
-        description: "Generate a greeting for team members",
-        argsSchema: {
-          department: completable(z.string(), (value) => {
-            return ["engineering", "sales", "marketing", "support"].filter(d => d.startsWith(value));
-          }),
-          name: completable(z.string(), (value, context) => {
-            const department = context?.arguments?.["department"];
-            if (department === "engineering") {
-              return ["Alice", "Bob", "Charlie"].filter(n => n.startsWith(value));
-            } else if (department === "sales") {
-              return ["David", "Eve", "Frank"].filter(n => n.startsWith(value));
-            } else if (department === "marketing") {
-              return ["Grace", "Henry", "Iris"].filter(n => n.startsWith(value));
-            }
-            return ["Guest"].filter(n => n.startsWith(value));
-          }),
-        }
-      },
-      async ({ department, name }) => ({
-        messages: [
-          {
-            role: "assistant",
-            content: {
-              type: "text",
-              text: `Hello ${name}, welcome to the ${department} team!`,
-            },
-          },
-        ],
-      }),
-    );
-
-    const [clientTransport, serverTransport] =
-      InMemoryTransport.createLinkedPair();
->>>>>>> 61ef3c99
-
-    await Promise.all([
-      client.connect(clientTransport),
-      mcpServer.server.connect(serverTransport),
-    ]);
-
-<<<<<<< HEAD
+
+    await Promise.all([
+      client.connect(clientTransport),
+      mcpServer.server.connect(serverTransport),
+    ]);
+
     // Call the tool
     const result = await client.callTool({
       name: "book-restaurant",
@@ -4126,101 +4226,5 @@
       type: "text",
       text: "No booking made. Original date not available."
     }]);
-=======
-    // Test with engineering department
-    const result1 = await client.request(
-      {
-        method: "completion/complete",
-        params: {
-          ref: {
-            type: "ref/prompt",
-            name: "test-prompt",
-          },
-          argument: {
-            name: "name",
-            value: "A",
-          },
-          context: {
-            arguments: {
-              department: "engineering",
-            },
-          },
-        },
-      },
-      CompleteResultSchema,
-    );
-
-    expect(result1.completion.values).toEqual(["Alice"]);
-
-    // Test with sales department
-    const result2 = await client.request(
-      {
-        method: "completion/complete",
-        params: {
-          ref: {
-            type: "ref/prompt",
-            name: "test-prompt",
-          },
-          argument: {
-            name: "name",
-            value: "D",
-          },
-          context: {
-            arguments: {
-              department: "sales",
-            },
-          },
-        },
-      },
-      CompleteResultSchema,
-    );
-
-    expect(result2.completion.values).toEqual(["David"]);
-
-    // Test with marketing department
-    const result3 = await client.request(
-      {
-        method: "completion/complete",
-        params: {
-          ref: {
-            type: "ref/prompt",
-            name: "test-prompt",
-          },
-          argument: {
-            name: "name",
-            value: "G",
-          },
-          context: {
-            arguments: {
-              department: "marketing",
-            },
-          },
-        },
-      },
-      CompleteResultSchema,
-    );
-
-    expect(result3.completion.values).toEqual(["Grace"]);
-
-    // Test with no resolved context
-    const result4 = await client.request(
-      {
-        method: "completion/complete",
-        params: {
-          ref: {
-            type: "ref/prompt",
-            name: "test-prompt",
-          },
-          argument: {
-            name: "name",
-            value: "G",
-          },
-        },
-      },
-      CompleteResultSchema,
-    );
-
-    expect(result4.completion.values).toEqual(["Guest"]);
->>>>>>> 61ef3c99
   });
 });